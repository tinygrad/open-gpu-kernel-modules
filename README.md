--- conflicted
+++ resolved
@@ -1,941 +1,3 @@
-<<<<<<< HEAD
-# NVIDIA Linux Open GPU Kernel Module Source
-
-This is the source release of the NVIDIA Linux open GPU kernel modules,
-version 550.127.08.
-
-
-## How to Build
-
-To build:
-
-    make modules -j$(nproc)
-
-To install, first uninstall any existing NVIDIA kernel modules.  Then,
-as root:
-
-    make modules_install -j$(nproc)
-
-Note that the kernel modules built here must be used with GSP
-firmware and user-space NVIDIA GPU driver components from a corresponding
-550.127.08 driver release.  This can be achieved by installing
-the NVIDIA GPU driver from the .run file using the `--no-kernel-modules`
-option.  E.g.,
-
-    sh ./NVIDIA-Linux-[...].run --no-kernel-modules
-
-
-## Supported Target CPU Architectures
-
-Currently, the kernel modules can be built for x86_64 or aarch64.
-If cross-compiling, set these variables on the make command line:
-
-    TARGET_ARCH=aarch64|x86_64
-    CC
-    LD
-    AR
-    CXX
-    OBJCOPY
-
-E.g.,
-
-    # compile on x86_64 for aarch64
-    make modules -j$(nproc)         \
-        TARGET_ARCH=aarch64         \
-        CC=aarch64-linux-gnu-gcc    \
-        LD=aarch64-linux-gnu-ld     \
-        AR=aarch64-linux-gnu-ar     \
-        CXX=aarch64-linux-gnu-g++   \
-        OBJCOPY=aarch64-linux-gnu-objcopy
-
-
-## Other Build Knobs
-
-NV_VERBOSE - Set this to "1" to print each complete command executed;
-    otherwise, a succinct "CC" line is printed.
-
-DEBUG - Set this to "1" to build the kernel modules as debug.  By default, the
-    build compiles without debugging information.  This also enables
-    various debug log messages in the kernel modules.
-
-These variables can be set on the make command line.  E.g.,
-
-    make modules -j$(nproc) NV_VERBOSE=1
-
-
-## Supported Toolchains
-
-Any reasonably modern version of GCC or Clang can be used to build the
-kernel modules.  Note that the kernel interface layers of the kernel
-modules must be built with the toolchain that was used to build the
-kernel.
-
-
-## Supported Linux Kernel Versions
-
-The NVIDIA open kernel modules support the same range of Linux kernel
-versions that are supported with the proprietary NVIDIA kernel modules.
-This is currently Linux kernel 3.10 or newer.
-
-
-## How to Contribute
-
-Contributions can be made by creating a pull request on
-https://github.com/NVIDIA/open-gpu-kernel-modules
-We'll respond via GitHub.
-
-Note that when submitting a pull request, you will be prompted to accept
-a Contributor License Agreement.
-
-This code base is shared with NVIDIA's proprietary drivers, and various
-processing is performed on the shared code to produce the source code that is
-published here.  This has several implications for the foreseeable future:
-
-* The GitHub repository will function mostly as a snapshot of each driver
-  release.
-
-* We do not expect to be able to provide revision history for individual
-  changes that were made to NVIDIA's shared code base.  There will likely
-  only be one git commit per driver release.
-
-* We may not be able to reflect individual contributions as separate
-  git commits in the GitHub repository.
-
-* Because the code undergoes various processing prior to publishing here,
-  contributions made here require manual merging to be applied to the shared
-  code base.  Therefore, large refactoring changes made here may be difficult to
-  merge and accept back into the shared code base.  If you have large
-  refactoring to suggest, please contact us in advance, so we can coordinate.
-
-
-## How to Report Issues
-
-Problems specific to the Open GPU Kernel Modules can be reported in the
-Issues section of the https://github.com/NVIDIA/open-gpu-kernel-modules
-repository.
-
-Further, any of the existing bug reporting venues can be used to communicate
-problems to NVIDIA, such as our forum:
-
-https://forums.developer.nvidia.com/c/gpu-graphics/linux/148
-
-or linux-bugs@nvidia.com.
-
-Please see the 'NVIDIA Contact Info and Additional Resources' section
-of the NVIDIA GPU Driver README for details.
-
-Please see the separate [SECURITY.md](SECURITY.md) document if you
-believe you have discovered a security vulnerability in this software.
-
-
-## Kernel Interface and OS-Agnostic Components of Kernel Modules
-
-Most of NVIDIA's kernel modules are split into two components:
-
-* An "OS-agnostic" component: this is the component of each kernel module
-  that is independent of operating system.
-
-* A "kernel interface layer": this is the component of each kernel module
-  that is specific to the Linux kernel version and configuration.
-
-When packaged in the NVIDIA .run installation package, the OS-agnostic
-component is provided as a binary: it is large and time-consuming to
-compile, so pre-built versions are provided so that the user does
-not have to compile it during every driver installation.  For the
-nvidia.ko kernel module, this component is named "nv-kernel.o_binary".
-For the nvidia-modeset.ko kernel module, this component is named
-"nv-modeset-kernel.o_binary".  Neither nvidia-drm.ko nor nvidia-uvm.ko
-have OS-agnostic components.
-
-The kernel interface layer component for each kernel module must be built
-for the target kernel.
-
-
-## Directory Structure Layout
-
-- `kernel-open/`                The kernel interface layer
-- `kernel-open/nvidia/`         The kernel interface layer for nvidia.ko
-- `kernel-open/nvidia-drm/`     The kernel interface layer for nvidia-drm.ko
-- `kernel-open/nvidia-modeset/` The kernel interface layer for nvidia-modeset.ko
-- `kernel-open/nvidia-uvm/`     The kernel interface layer for nvidia-uvm.ko
-
-- `src/`                        The OS-agnostic code
-- `src/nvidia/`                 The OS-agnostic code for nvidia.ko
-- `src/nvidia-modeset/`         The OS-agnostic code for nvidia-modeset.ko
-- `src/common/`                 Utility code used by one or more of nvidia.ko and nvidia-modeset.ko
-- `nouveau/`                    Tools for integration with the Nouveau device driver
-
-
-## Nouveau device driver integration
-
-The Python script in the 'nouveau' directory is used to extract some of the
-firmware binary images (and related data) encoded in the source code and
-store them as distinct files.  These files are used by the Nouveau device
-driver to load and communicate with the GSP firmware.
-
-The layout of the binary files is described in nouveau_firmware_layout.ods,
-which is an OpenDocument Spreadsheet file, compatible with most spreadsheet
-software applications.
-
-
-## Compatible GPUs
-
-The NVIDIA open kernel modules can be used on any Turing or later GPU
-(see the table below). However, in the __DRIVER_VERION__ release, GeForce and
-Workstation support is considered to be Beta quality. The open kernel modules
-are suitable for broad usage, and NVIDIA requests feedback on any issues
-encountered specific to them.
-
-For details on feature support and limitations, see the NVIDIA GPU driver
-end user README here:
-
-https://us.download.nvidia.com/XFree86/Linux-x86_64/550.127.08/README/kernel_open.html
-
-For vGPU support, please refer to the README.vgpu packaged in the vGPU Host
-Package for more details.
-
-In the below table, if three IDs are listed, the first is the PCI Device 
-ID, the second is the PCI Subsystem Vendor ID, and the third is the PCI
-Subsystem Device ID.
-
-| Product Name                                    | PCI ID         |
-| ----------------------------------------------- | -------------- |
-| NVIDIA TITAN RTX                                | 1E02           |
-| NVIDIA GeForce RTX 2080 Ti                      | 1E04           |
-| NVIDIA GeForce RTX 2080 Ti                      | 1E07           |
-| Quadro RTX 6000                                 | 1E30           |
-| Quadro RTX 8000                                 | 1E30 1028 129E |
-| Quadro RTX 8000                                 | 1E30 103C 129E |
-| Quadro RTX 8000                                 | 1E30 10DE 129E |
-| Quadro RTX 6000                                 | 1E36           |
-| Quadro RTX 8000                                 | 1E78 10DE 13D8 |
-| Quadro RTX 6000                                 | 1E78 10DE 13D9 |
-| NVIDIA GeForce RTX 2080 SUPER                   | 1E81           |
-| NVIDIA GeForce RTX 2080                         | 1E82           |
-| NVIDIA GeForce RTX 2070 SUPER                   | 1E84           |
-| NVIDIA GeForce RTX 2080                         | 1E87           |
-| NVIDIA GeForce RTX 2060                         | 1E89           |
-| NVIDIA GeForce RTX 2080                         | 1E90           |
-| NVIDIA GeForce RTX 2080 with Max-Q Design       | 1E90 1025 1375 |
-| NVIDIA GeForce RTX 2080 with Max-Q Design       | 1E90 1028 08A1 |
-| NVIDIA GeForce RTX 2080 with Max-Q Design       | 1E90 1028 08A2 |
-| NVIDIA GeForce RTX 2080 with Max-Q Design       | 1E90 1028 08EA |
-| NVIDIA GeForce RTX 2080 with Max-Q Design       | 1E90 1028 08EB |
-| NVIDIA GeForce RTX 2080 with Max-Q Design       | 1E90 1028 08EC |
-| NVIDIA GeForce RTX 2080 with Max-Q Design       | 1E90 1028 08ED |
-| NVIDIA GeForce RTX 2080 with Max-Q Design       | 1E90 1028 08EE |
-| NVIDIA GeForce RTX 2080 with Max-Q Design       | 1E90 1028 08EF |
-| NVIDIA GeForce RTX 2080 with Max-Q Design       | 1E90 1028 093B |
-| NVIDIA GeForce RTX 2080 with Max-Q Design       | 1E90 1028 093C |
-| NVIDIA GeForce RTX 2080 with Max-Q Design       | 1E90 103C 8572 |
-| NVIDIA GeForce RTX 2080 with Max-Q Design       | 1E90 103C 8573 |
-| NVIDIA GeForce RTX 2080 with Max-Q Design       | 1E90 103C 8602 |
-| NVIDIA GeForce RTX 2080 with Max-Q Design       | 1E90 103C 8606 |
-| NVIDIA GeForce RTX 2080 with Max-Q Design       | 1E90 103C 86C6 |
-| NVIDIA GeForce RTX 2080 with Max-Q Design       | 1E90 103C 86C7 |
-| NVIDIA GeForce RTX 2080 with Max-Q Design       | 1E90 103C 87A6 |
-| NVIDIA GeForce RTX 2080 with Max-Q Design       | 1E90 103C 87A7 |
-| NVIDIA GeForce RTX 2080 with Max-Q Design       | 1E90 1043 131F |
-| NVIDIA GeForce RTX 2080 with Max-Q Design       | 1E90 1043 137F |
-| NVIDIA GeForce RTX 2080 with Max-Q Design       | 1E90 1043 141F |
-| NVIDIA GeForce RTX 2080 with Max-Q Design       | 1E90 1043 1751 |
-| NVIDIA GeForce RTX 2080 with Max-Q Design       | 1E90 1458 1660 |
-| NVIDIA GeForce RTX 2080 with Max-Q Design       | 1E90 1458 1661 |
-| NVIDIA GeForce RTX 2080 with Max-Q Design       | 1E90 1458 1662 |
-| NVIDIA GeForce RTX 2080 with Max-Q Design       | 1E90 1458 75A6 |
-| NVIDIA GeForce RTX 2080 with Max-Q Design       | 1E90 1458 75A7 |
-| NVIDIA GeForce RTX 2080 with Max-Q Design       | 1E90 1458 86A6 |
-| NVIDIA GeForce RTX 2080 with Max-Q Design       | 1E90 1458 86A7 |
-| NVIDIA GeForce RTX 2080 with Max-Q Design       | 1E90 1462 1274 |
-| NVIDIA GeForce RTX 2080 with Max-Q Design       | 1E90 1462 1277 |
-| NVIDIA GeForce RTX 2080 with Max-Q Design       | 1E90 152D 1220 |
-| NVIDIA GeForce RTX 2080 with Max-Q Design       | 1E90 1558 95E1 |
-| NVIDIA GeForce RTX 2080 with Max-Q Design       | 1E90 1558 97E1 |
-| NVIDIA GeForce RTX 2080 with Max-Q Design       | 1E90 1A58 2002 |
-| NVIDIA GeForce RTX 2080 with Max-Q Design       | 1E90 1A58 2005 |
-| NVIDIA GeForce RTX 2080 with Max-Q Design       | 1E90 1A58 2007 |
-| NVIDIA GeForce RTX 2080 with Max-Q Design       | 1E90 1A58 3000 |
-| NVIDIA GeForce RTX 2080 with Max-Q Design       | 1E90 1A58 3001 |
-| NVIDIA GeForce RTX 2080 with Max-Q Design       | 1E90 1D05 1069 |
-| NVIDIA GeForce RTX 2070 Super                   | 1E91           |
-| NVIDIA GeForce RTX 2070 Super with Max-Q Design | 1E91 103C 8607 |
-| NVIDIA GeForce RTX 2070 Super with Max-Q Design | 1E91 103C 8736 |
-| NVIDIA GeForce RTX 2070 Super with Max-Q Design | 1E91 103C 8738 |
-| NVIDIA GeForce RTX 2070 Super with Max-Q Design | 1E91 103C 8772 |
-| NVIDIA GeForce RTX 2070 Super with Max-Q Design | 1E91 103C 878A |
-| NVIDIA GeForce RTX 2070 Super with Max-Q Design | 1E91 103C 878B |
-| NVIDIA GeForce RTX 2070 Super with Max-Q Design | 1E91 1043 1E61 |
-| NVIDIA GeForce RTX 2070 Super with Max-Q Design | 1E91 1458 1511 |
-| NVIDIA GeForce RTX 2070 Super with Max-Q Design | 1E91 1458 75B3 |
-| NVIDIA GeForce RTX 2070 Super with Max-Q Design | 1E91 1458 75B4 |
-| NVIDIA GeForce RTX 2070 Super with Max-Q Design | 1E91 1458 76B2 |
-| NVIDIA GeForce RTX 2070 Super with Max-Q Design | 1E91 1458 76B3 |
-| NVIDIA GeForce RTX 2070 Super with Max-Q Design | 1E91 1458 78A2 |
-| NVIDIA GeForce RTX 2070 Super with Max-Q Design | 1E91 1458 78A3 |
-| NVIDIA GeForce RTX 2070 Super with Max-Q Design | 1E91 1458 86B2 |
-| NVIDIA GeForce RTX 2070 Super with Max-Q Design | 1E91 1458 86B3 |
-| NVIDIA GeForce RTX 2070 Super with Max-Q Design | 1E91 1462 12AE |
-| NVIDIA GeForce RTX 2070 Super with Max-Q Design | 1E91 1462 12B0 |
-| NVIDIA GeForce RTX 2070 Super with Max-Q Design | 1E91 1462 12C6 |
-| NVIDIA GeForce RTX 2070 Super with Max-Q Design | 1E91 17AA 22C3 |
-| NVIDIA GeForce RTX 2070 Super with Max-Q Design | 1E91 17AA 22C5 |
-| NVIDIA GeForce RTX 2070 Super with Max-Q Design | 1E91 1A58 2009 |
-| NVIDIA GeForce RTX 2070 Super with Max-Q Design | 1E91 1A58 200A |
-| NVIDIA GeForce RTX 2070 Super with Max-Q Design | 1E91 1A58 3002 |
-| NVIDIA GeForce RTX 2070 Super with Max-Q Design | 1E91 8086 3012 |
-| NVIDIA GeForce RTX 2080 Super                   | 1E93           |
-| NVIDIA GeForce RTX 2080 Super with Max-Q Design | 1E93 1025 1401 |
-| NVIDIA GeForce RTX 2080 Super with Max-Q Design | 1E93 1025 149C |
-| NVIDIA GeForce RTX 2080 Super with Max-Q Design | 1E93 1028 09D2 |
-| NVIDIA GeForce RTX 2080 Super with Max-Q Design | 1E93 103C 8607 |
-| NVIDIA GeForce RTX 2080 Super with Max-Q Design | 1E93 103C 86C7 |
-| NVIDIA GeForce RTX 2080 Super with Max-Q Design | 1E93 103C 8736 |
-| NVIDIA GeForce RTX 2080 Super with Max-Q Design | 1E93 103C 8738 |
-| NVIDIA GeForce RTX 2080 Super with Max-Q Design | 1E93 103C 8772 |
-| NVIDIA GeForce RTX 2080 Super with Max-Q Design | 1E93 103C 87A6 |
-| NVIDIA GeForce RTX 2080 Super with Max-Q Design | 1E93 103C 87A7 |
-| NVIDIA GeForce RTX 2080 Super with Max-Q Design | 1E93 1458 75B1 |
-| NVIDIA GeForce RTX 2080 Super with Max-Q Design | 1E93 1458 75B2 |
-| NVIDIA GeForce RTX 2080 Super with Max-Q Design | 1E93 1458 76B0 |
-| NVIDIA GeForce RTX 2080 Super with Max-Q Design | 1E93 1458 76B1 |
-| NVIDIA GeForce RTX 2080 Super with Max-Q Design | 1E93 1458 78A0 |
-| NVIDIA GeForce RTX 2080 Super with Max-Q Design | 1E93 1458 78A1 |
-| NVIDIA GeForce RTX 2080 Super with Max-Q Design | 1E93 1458 86B0 |
-| NVIDIA GeForce RTX 2080 Super with Max-Q Design | 1E93 1458 86B1 |
-| NVIDIA GeForce RTX 2080 Super with Max-Q Design | 1E93 1462 12AE |
-| NVIDIA GeForce RTX 2080 Super with Max-Q Design | 1E93 1462 12B0 |
-| NVIDIA GeForce RTX 2080 Super with Max-Q Design | 1E93 1462 12B4 |
-| NVIDIA GeForce RTX 2080 Super with Max-Q Design | 1E93 1462 12C6 |
-| NVIDIA GeForce RTX 2080 Super with Max-Q Design | 1E93 1558 50D3 |
-| NVIDIA GeForce RTX 2080 Super with Max-Q Design | 1E93 1558 70D1 |
-| NVIDIA GeForce RTX 2080 Super with Max-Q Design | 1E93 17AA 22C3 |
-| NVIDIA GeForce RTX 2080 Super with Max-Q Design | 1E93 17AA 22C5 |
-| NVIDIA GeForce RTX 2080 Super with Max-Q Design | 1E93 1A58 2009 |
-| NVIDIA GeForce RTX 2080 Super with Max-Q Design | 1E93 1A58 200A |
-| NVIDIA GeForce RTX 2080 Super with Max-Q Design | 1E93 1A58 3002 |
-| NVIDIA GeForce RTX 2080 Super with Max-Q Design | 1E93 1D05 1089 |
-| Quadro RTX 5000                                 | 1EB0           |
-| Quadro RTX 4000                                 | 1EB1           |
-| Quadro RTX 5000                                 | 1EB5           |
-| Quadro RTX 5000 with Max-Q Design               | 1EB5 1025 1375 |
-| Quadro RTX 5000 with Max-Q Design               | 1EB5 1025 1401 |
-| Quadro RTX 5000 with Max-Q Design               | 1EB5 1025 149C |
-| Quadro RTX 5000 with Max-Q Design               | 1EB5 1028 09C3 |
-| Quadro RTX 5000 with Max-Q Design               | 1EB5 103C 8736 |
-| Quadro RTX 5000 with Max-Q Design               | 1EB5 103C 8738 |
-| Quadro RTX 5000 with Max-Q Design               | 1EB5 103C 8772 |
-| Quadro RTX 5000 with Max-Q Design               | 1EB5 103C 8780 |
-| Quadro RTX 5000 with Max-Q Design               | 1EB5 103C 8782 |
-| Quadro RTX 5000 with Max-Q Design               | 1EB5 103C 8783 |
-| Quadro RTX 5000 with Max-Q Design               | 1EB5 103C 8785 |
-| Quadro RTX 5000 with Max-Q Design               | 1EB5 1043 1DD1 |
-| Quadro RTX 5000 with Max-Q Design               | 1EB5 1462 1274 |
-| Quadro RTX 5000 with Max-Q Design               | 1EB5 1462 12B0 |
-| Quadro RTX 5000 with Max-Q Design               | 1EB5 1462 12C6 |
-| Quadro RTX 5000 with Max-Q Design               | 1EB5 17AA 22B8 |
-| Quadro RTX 5000 with Max-Q Design               | 1EB5 17AA 22BA |
-| Quadro RTX 5000 with Max-Q Design               | 1EB5 1A58 2005 |
-| Quadro RTX 5000 with Max-Q Design               | 1EB5 1A58 2007 |
-| Quadro RTX 5000 with Max-Q Design               | 1EB5 1A58 2008 |
-| Quadro RTX 5000 with Max-Q Design               | 1EB5 1A58 200A |
-| Quadro RTX 4000                                 | 1EB6           |
-| Quadro RTX 4000 with Max-Q Design               | 1EB6 1028 09C3 |
-| Quadro RTX 4000 with Max-Q Design               | 1EB6 103C 8736 |
-| Quadro RTX 4000 with Max-Q Design               | 1EB6 103C 8738 |
-| Quadro RTX 4000 with Max-Q Design               | 1EB6 103C 8772 |
-| Quadro RTX 4000 with Max-Q Design               | 1EB6 103C 8780 |
-| Quadro RTX 4000 with Max-Q Design               | 1EB6 103C 8782 |
-| Quadro RTX 4000 with Max-Q Design               | 1EB6 103C 8783 |
-| Quadro RTX 4000 with Max-Q Design               | 1EB6 103C 8785 |
-| Quadro RTX 4000 with Max-Q Design               | 1EB6 1462 1274 |
-| Quadro RTX 4000 with Max-Q Design               | 1EB6 1462 1277 |
-| Quadro RTX 4000 with Max-Q Design               | 1EB6 1462 12B0 |
-| Quadro RTX 4000 with Max-Q Design               | 1EB6 1462 12C6 |
-| Quadro RTX 4000 with Max-Q Design               | 1EB6 17AA 22B8 |
-| Quadro RTX 4000 with Max-Q Design               | 1EB6 17AA 22BA |
-| NVIDIA GeForce RTX 2070 SUPER                   | 1EC2           |
-| NVIDIA GeForce RTX 2070 SUPER                   | 1EC7           |
-| NVIDIA GeForce RTX 2080                         | 1ED0           |
-| NVIDIA GeForce RTX 2080 with Max-Q Design       | 1ED0 1025 132D |
-| NVIDIA GeForce RTX 2080 with Max-Q Design       | 1ED0 1028 08ED |
-| NVIDIA GeForce RTX 2080 with Max-Q Design       | 1ED0 1028 08EE |
-| NVIDIA GeForce RTX 2080 with Max-Q Design       | 1ED0 1028 08EF |
-| NVIDIA GeForce RTX 2080 with Max-Q Design       | 1ED0 103C 8572 |
-| NVIDIA GeForce RTX 2080 with Max-Q Design       | 1ED0 103C 8573 |
-| NVIDIA GeForce RTX 2080 with Max-Q Design       | 1ED0 103C 8600 |
-| NVIDIA GeForce RTX 2080 with Max-Q Design       | 1ED0 103C 8605 |
-| NVIDIA GeForce RTX 2080 with Max-Q Design       | 1ED0 1043 138F |
-| NVIDIA GeForce RTX 2080 with Max-Q Design       | 1ED0 1043 15C1 |
-| NVIDIA GeForce RTX 2080 with Max-Q Design       | 1ED0 17AA 3FEE |
-| NVIDIA GeForce RTX 2080 with Max-Q Design       | 1ED0 17AA 3FFE |
-| NVIDIA GeForce RTX 2070 Super                   | 1ED1           |
-| NVIDIA GeForce RTX 2070 Super with Max-Q Design | 1ED1 1025 1432 |
-| NVIDIA GeForce RTX 2070 Super with Max-Q Design | 1ED1 103C 8746 |
-| NVIDIA GeForce RTX 2070 Super with Max-Q Design | 1ED1 103C 878A |
-| NVIDIA GeForce RTX 2070 Super with Max-Q Design | 1ED1 1043 165F |
-| NVIDIA GeForce RTX 2070 Super with Max-Q Design | 1ED1 144D C192 |
-| NVIDIA GeForce RTX 2070 Super with Max-Q Design | 1ED1 17AA 3FCE |
-| NVIDIA GeForce RTX 2070 Super with Max-Q Design | 1ED1 17AA 3FCF |
-| NVIDIA GeForce RTX 2070 Super with Max-Q Design | 1ED1 17AA 3FD0 |
-| NVIDIA GeForce RTX 2080 Super                   | 1ED3           |
-| NVIDIA GeForce RTX 2080 Super with Max-Q Design | 1ED3 1025 1432 |
-| NVIDIA GeForce RTX 2080 Super with Max-Q Design | 1ED3 1028 09D1 |
-| NVIDIA GeForce RTX 2080 Super with Max-Q Design | 1ED3 103C 8746 |
-| NVIDIA GeForce RTX 2080 Super with Max-Q Design | 1ED3 103C 878A |
-| NVIDIA GeForce RTX 2080 Super with Max-Q Design | 1ED3 1043 1D61 |
-| NVIDIA GeForce RTX 2080 Super with Max-Q Design | 1ED3 1043 1E51 |
-| NVIDIA GeForce RTX 2080 Super with Max-Q Design | 1ED3 1043 1F01 |
-| NVIDIA GeForce RTX 2080 Super with Max-Q Design | 1ED3 17AA 3FCE |
-| NVIDIA GeForce RTX 2080 Super with Max-Q Design | 1ED3 17AA 3FCF |
-| NVIDIA GeForce RTX 2080 Super with Max-Q Design | 1ED3 17AA 3FD0 |
-| Quadro RTX 5000                                 | 1EF5           |
-| NVIDIA GeForce RTX 2070                         | 1F02           |
-| NVIDIA GeForce RTX 2060                         | 1F03           |
-| NVIDIA GeForce RTX 2060 SUPER                   | 1F06           |
-| NVIDIA GeForce RTX 2070                         | 1F07           |
-| NVIDIA GeForce RTX 2060                         | 1F08           |
-| NVIDIA GeForce GTX 1650                         | 1F0A           |
-| NVIDIA GeForce RTX 2070                         | 1F10           |
-| NVIDIA GeForce RTX 2070 with Max-Q Design       | 1F10 1025 132D |
-| NVIDIA GeForce RTX 2070 with Max-Q Design       | 1F10 1025 1342 |
-| NVIDIA GeForce RTX 2070 with Max-Q Design       | 1F10 1028 08A1 |
-| NVIDIA GeForce RTX 2070 with Max-Q Design       | 1F10 1028 08A2 |
-| NVIDIA GeForce RTX 2070 with Max-Q Design       | 1F10 1028 08EA |
-| NVIDIA GeForce RTX 2070 with Max-Q Design       | 1F10 1028 08EB |
-| NVIDIA GeForce RTX 2070 with Max-Q Design       | 1F10 1028 08EC |
-| NVIDIA GeForce RTX 2070 with Max-Q Design       | 1F10 1028 08ED |
-| NVIDIA GeForce RTX 2070 with Max-Q Design       | 1F10 1028 08EE |
-| NVIDIA GeForce RTX 2070 with Max-Q Design       | 1F10 1028 08EF |
-| NVIDIA GeForce RTX 2070 with Max-Q Design       | 1F10 1028 093B |
-| NVIDIA GeForce RTX 2070 with Max-Q Design       | 1F10 1028 093C |
-| NVIDIA GeForce RTX 2070 with Max-Q Design       | 1F10 103C 8572 |
-| NVIDIA GeForce RTX 2070 with Max-Q Design       | 1F10 103C 8573 |
-| NVIDIA GeForce RTX 2070 with Max-Q Design       | 1F10 103C 8602 |
-| NVIDIA GeForce RTX 2070 with Max-Q Design       | 1F10 103C 8606 |
-| NVIDIA GeForce RTX 2070 with Max-Q Design       | 1F10 1043 132F |
-| NVIDIA GeForce RTX 2070 with Max-Q Design       | 1F10 1043 136F |
-| NVIDIA GeForce RTX 2070 with Max-Q Design       | 1F10 1043 1881 |
-| NVIDIA GeForce RTX 2070 with Max-Q Design       | 1F10 1043 1E6E |
-| NVIDIA GeForce RTX 2070 with Max-Q Design       | 1F10 1458 1658 |
-| NVIDIA GeForce RTX 2070 with Max-Q Design       | 1F10 1458 1663 |
-| NVIDIA GeForce RTX 2070 with Max-Q Design       | 1F10 1458 1664 |
-| NVIDIA GeForce RTX 2070 with Max-Q Design       | 1F10 1458 75A4 |
-| NVIDIA GeForce RTX 2070 with Max-Q Design       | 1F10 1458 75A5 |
-| NVIDIA GeForce RTX 2070 with Max-Q Design       | 1F10 1458 86A4 |
-| NVIDIA GeForce RTX 2070 with Max-Q Design       | 1F10 1458 86A5 |
-| NVIDIA GeForce RTX 2070 with Max-Q Design       | 1F10 1462 1274 |
-| NVIDIA GeForce RTX 2070 with Max-Q Design       | 1F10 1462 1277 |
-| NVIDIA GeForce RTX 2070 with Max-Q Design       | 1F10 1558 95E1 |
-| NVIDIA GeForce RTX 2070 with Max-Q Design       | 1F10 1558 97E1 |
-| NVIDIA GeForce RTX 2070 with Max-Q Design       | 1F10 1A58 2002 |
-| NVIDIA GeForce RTX 2070 with Max-Q Design       | 1F10 1A58 2005 |
-| NVIDIA GeForce RTX 2070 with Max-Q Design       | 1F10 1A58 2007 |
-| NVIDIA GeForce RTX 2070 with Max-Q Design       | 1F10 1A58 3000 |
-| NVIDIA GeForce RTX 2070 with Max-Q Design       | 1F10 1A58 3001 |
-| NVIDIA GeForce RTX 2070 with Max-Q Design       | 1F10 1D05 105E |
-| NVIDIA GeForce RTX 2070 with Max-Q Design       | 1F10 1D05 1070 |
-| NVIDIA GeForce RTX 2070 with Max-Q Design       | 1F10 1D05 2087 |
-| NVIDIA GeForce RTX 2070 with Max-Q Design       | 1F10 8086 2087 |
-| NVIDIA GeForce RTX 2060                         | 1F11           |
-| NVIDIA GeForce RTX 2060                         | 1F12           |
-| NVIDIA GeForce RTX 2060 with Max-Q Design       | 1F12 1028 098F |
-| NVIDIA GeForce RTX 2060 with Max-Q Design       | 1F12 103C 8741 |
-| NVIDIA GeForce RTX 2060 with Max-Q Design       | 1F12 103C 8744 |
-| NVIDIA GeForce RTX 2060 with Max-Q Design       | 1F12 103C 878E |
-| NVIDIA GeForce RTX 2060 with Max-Q Design       | 1F12 103C 880E |
-| NVIDIA GeForce RTX 2060 with Max-Q Design       | 1F12 1043 1E11 |
-| NVIDIA GeForce RTX 2060 with Max-Q Design       | 1F12 1043 1F11 |
-| NVIDIA GeForce RTX 2060 with Max-Q Design       | 1F12 1462 12D9 |
-| NVIDIA GeForce RTX 2060 with Max-Q Design       | 1F12 17AA 3801 |
-| NVIDIA GeForce RTX 2060 with Max-Q Design       | 1F12 17AA 3802 |
-| NVIDIA GeForce RTX 2060 with Max-Q Design       | 1F12 17AA 3803 |
-| NVIDIA GeForce RTX 2070                         | 1F14           |
-| NVIDIA GeForce RTX 2070 with Max-Q Design       | 1F14 1025 1401 |
-| NVIDIA GeForce RTX 2070 with Max-Q Design       | 1F14 1025 1432 |
-| NVIDIA GeForce RTX 2070 with Max-Q Design       | 1F14 1025 1442 |
-| NVIDIA GeForce RTX 2070 with Max-Q Design       | 1F14 1025 1446 |
-| NVIDIA GeForce RTX 2070 with Max-Q Design       | 1F14 1025 147D |
-| NVIDIA GeForce RTX 2070 with Max-Q Design       | 1F14 1028 09E2 |
-| NVIDIA GeForce RTX 2070 with Max-Q Design       | 1F14 1028 09F3 |
-| NVIDIA GeForce RTX 2070 with Max-Q Design       | 1F14 103C 8607 |
-| NVIDIA GeForce RTX 2070 with Max-Q Design       | 1F14 103C 86C6 |
-| NVIDIA GeForce RTX 2070 with Max-Q Design       | 1F14 103C 86C7 |
-| NVIDIA GeForce RTX 2070 with Max-Q Design       | 1F14 103C 8736 |
-| NVIDIA GeForce RTX 2070 with Max-Q Design       | 1F14 103C 8738 |
-| NVIDIA GeForce RTX 2070 with Max-Q Design       | 1F14 103C 8746 |
-| NVIDIA GeForce RTX 2070 with Max-Q Design       | 1F14 103C 8772 |
-| NVIDIA GeForce RTX 2070 with Max-Q Design       | 1F14 103C 878A |
-| NVIDIA GeForce RTX 2070 with Max-Q Design       | 1F14 103C 878B |
-| NVIDIA GeForce RTX 2070 with Max-Q Design       | 1F14 103C 87A6 |
-| NVIDIA GeForce RTX 2070 with Max-Q Design       | 1F14 103C 87A7 |
-| NVIDIA GeForce RTX 2070 with Max-Q Design       | 1F14 1043 174F |
-| NVIDIA GeForce RTX 2070 with Max-Q Design       | 1F14 1458 1512 |
-| NVIDIA GeForce RTX 2070 with Max-Q Design       | 1F14 1458 75B5 |
-| NVIDIA GeForce RTX 2070 with Max-Q Design       | 1F14 1458 75B6 |
-| NVIDIA GeForce RTX 2070 with Max-Q Design       | 1F14 1458 76B4 |
-| NVIDIA GeForce RTX 2070 with Max-Q Design       | 1F14 1458 76B5 |
-| NVIDIA GeForce RTX 2070 with Max-Q Design       | 1F14 1458 78A4 |
-| NVIDIA GeForce RTX 2070 with Max-Q Design       | 1F14 1458 78A5 |
-| NVIDIA GeForce RTX 2070 with Max-Q Design       | 1F14 1458 86B4 |
-| NVIDIA GeForce RTX 2070 with Max-Q Design       | 1F14 1458 86B5 |
-| NVIDIA GeForce RTX 2070 with Max-Q Design       | 1F14 1462 12AE |
-| NVIDIA GeForce RTX 2070 with Max-Q Design       | 1F14 1462 12B0 |
-| NVIDIA GeForce RTX 2070 with Max-Q Design       | 1F14 1462 12C6 |
-| NVIDIA GeForce RTX 2070 with Max-Q Design       | 1F14 1558 50D3 |
-| NVIDIA GeForce RTX 2070 with Max-Q Design       | 1F14 1558 70D1 |
-| NVIDIA GeForce RTX 2070 with Max-Q Design       | 1F14 1A58 200C |
-| NVIDIA GeForce RTX 2070 with Max-Q Design       | 1F14 1A58 2011 |
-| NVIDIA GeForce RTX 2070 with Max-Q Design       | 1F14 1A58 3002 |
-| NVIDIA GeForce RTX 2060                         | 1F15           |
-| Quadro RTX 3000                                 | 1F36           |
-| Quadro RTX 3000 with Max-Q Design               | 1F36 1028 0990 |
-| Quadro RTX 3000 with Max-Q Design               | 1F36 103C 8736 |
-| Quadro RTX 3000 with Max-Q Design               | 1F36 103C 8738 |
-| Quadro RTX 3000 with Max-Q Design               | 1F36 103C 8772 |
-| Quadro RTX 3000 with Max-Q Design               | 1F36 1043 13CF |
-| Quadro RTX 3000 with Max-Q Design               | 1F36 1414 0032 |
-| NVIDIA GeForce RTX 2060 SUPER                   | 1F42           |
-| NVIDIA GeForce RTX 2060 SUPER                   | 1F47           |
-| NVIDIA GeForce RTX 2070                         | 1F50           |
-| NVIDIA GeForce RTX 2070 with Max-Q Design       | 1F50 1028 08ED |
-| NVIDIA GeForce RTX 2070 with Max-Q Design       | 1F50 1028 08EE |
-| NVIDIA GeForce RTX 2070 with Max-Q Design       | 1F50 1028 08EF |
-| NVIDIA GeForce RTX 2070 with Max-Q Design       | 1F50 103C 8572 |
-| NVIDIA GeForce RTX 2070 with Max-Q Design       | 1F50 103C 8573 |
-| NVIDIA GeForce RTX 2070 with Max-Q Design       | 1F50 103C 8574 |
-| NVIDIA GeForce RTX 2070 with Max-Q Design       | 1F50 103C 8600 |
-| NVIDIA GeForce RTX 2070 with Max-Q Design       | 1F50 103C 8605 |
-| NVIDIA GeForce RTX 2070 with Max-Q Design       | 1F50 17AA 3FEE |
-| NVIDIA GeForce RTX 2070 with Max-Q Design       | 1F50 17AA 3FFE |
-| NVIDIA GeForce RTX 2060                         | 1F51           |
-| NVIDIA GeForce RTX 2070                         | 1F54           |
-| NVIDIA GeForce RTX 2070 with Max-Q Design       | 1F54 103C 878A |
-| NVIDIA GeForce RTX 2070 with Max-Q Design       | 1F54 17AA 3FCE |
-| NVIDIA GeForce RTX 2070 with Max-Q Design       | 1F54 17AA 3FCF |
-| NVIDIA GeForce RTX 2070 with Max-Q Design       | 1F54 17AA 3FD0 |
-| NVIDIA GeForce RTX 2060                         | 1F55           |
-| Quadro RTX 3000                                 | 1F76           |
-| Matrox D-Series D2450                           | 1F76 102B 2800 |
-| Matrox D-Series D2480                           | 1F76 102B 2900 |
-| NVIDIA GeForce GTX 1650                         | 1F82           |
-| NVIDIA GeForce GTX 1630                         | 1F83           |
-| NVIDIA GeForce GTX 1650                         | 1F91           |
-| NVIDIA GeForce GTX 1650 with Max-Q Design       | 1F91 103C 863E |
-| NVIDIA GeForce GTX 1650 with Max-Q Design       | 1F91 103C 86E7 |
-| NVIDIA GeForce GTX 1650 with Max-Q Design       | 1F91 103C 86E8 |
-| NVIDIA GeForce GTX 1650 with Max-Q Design       | 1F91 1043 12CF |
-| NVIDIA GeForce GTX 1650 with Max-Q Design       | 1F91 1043 156F |
-| NVIDIA GeForce GTX 1650 with Max-Q Design       | 1F91 1414 0032 |
-| NVIDIA GeForce GTX 1650 with Max-Q Design       | 1F91 144D C822 |
-| NVIDIA GeForce GTX 1650 with Max-Q Design       | 1F91 1462 127E |
-| NVIDIA GeForce GTX 1650 with Max-Q Design       | 1F91 1462 1281 |
-| NVIDIA GeForce GTX 1650 with Max-Q Design       | 1F91 1462 1284 |
-| NVIDIA GeForce GTX 1650 with Max-Q Design       | 1F91 1462 1285 |
-| NVIDIA GeForce GTX 1650 with Max-Q Design       | 1F91 1462 129C |
-| NVIDIA GeForce GTX 1650 with Max-Q Design       | 1F91 17AA 229F |
-| NVIDIA GeForce GTX 1650 with Max-Q Design       | 1F91 17AA 3802 |
-| NVIDIA GeForce GTX 1650 with Max-Q Design       | 1F91 17AA 3806 |
-| NVIDIA GeForce GTX 1650 with Max-Q Design       | 1F91 17AA 3F1A |
-| NVIDIA GeForce GTX 1650 with Max-Q Design       | 1F91 1A58 1001 |
-| NVIDIA GeForce GTX 1650 Ti                      | 1F95           |
-| NVIDIA GeForce GTX 1650 Ti with Max-Q Design    | 1F95 1025 1479 |
-| NVIDIA GeForce GTX 1650 Ti with Max-Q Design    | 1F95 1025 147A |
-| NVIDIA GeForce GTX 1650 Ti with Max-Q Design    | 1F95 1025 147B |
-| NVIDIA GeForce GTX 1650 Ti with Max-Q Design    | 1F95 1025 147C |
-| NVIDIA GeForce GTX 1650 Ti with Max-Q Design    | 1F95 103C 86E7 |
-| NVIDIA GeForce GTX 1650 Ti with Max-Q Design    | 1F95 103C 86E8 |
-| NVIDIA GeForce GTX 1650 Ti with Max-Q Design    | 1F95 103C 8815 |
-| NVIDIA GeForce GTX 1650 Ti with Max-Q Design    | 1F95 1043 1DFF |
-| NVIDIA GeForce GTX 1650 Ti with Max-Q Design    | 1F95 1043 1E1F |
-| NVIDIA GeForce GTX 1650 Ti with Max-Q Design    | 1F95 144D C838 |
-| NVIDIA GeForce GTX 1650 Ti with Max-Q Design    | 1F95 1462 12BD |
-| NVIDIA GeForce GTX 1650 Ti with Max-Q Design    | 1F95 1462 12C5 |
-| NVIDIA GeForce GTX 1650 Ti with Max-Q Design    | 1F95 1462 12D2 |
-| NVIDIA GeForce GTX 1650 Ti with Max-Q Design    | 1F95 17AA 22C0 |
-| NVIDIA GeForce GTX 1650 Ti with Max-Q Design    | 1F95 17AA 22C1 |
-| NVIDIA GeForce GTX 1650 Ti with Max-Q Design    | 1F95 17AA 3837 |
-| NVIDIA GeForce GTX 1650 Ti with Max-Q Design    | 1F95 17AA 3F95 |
-| NVIDIA GeForce GTX 1650 Ti with Max-Q Design    | 1F95 1A58 1003 |
-| NVIDIA GeForce GTX 1650 Ti with Max-Q Design    | 1F95 1A58 1006 |
-| NVIDIA GeForce GTX 1650 Ti with Max-Q Design    | 1F95 1A58 1007 |
-| NVIDIA GeForce GTX 1650 Ti with Max-Q Design    | 1F95 1E83 3E30 |
-| NVIDIA GeForce GTX 1650                         | 1F96           |
-| NVIDIA GeForce GTX 1650 with Max-Q Design       | 1F96 1462 1297 |
-| NVIDIA GeForce MX450                            | 1F97           |
-| NVIDIA GeForce MX450                            | 1F98           |
-| NVIDIA GeForce GTX 1650                         | 1F99           |
-| NVIDIA GeForce GTX 1650 with Max-Q Design       | 1F99 1025 1479 |
-| NVIDIA GeForce GTX 1650 with Max-Q Design       | 1F99 1025 147A |
-| NVIDIA GeForce GTX 1650 with Max-Q Design       | 1F99 1025 147B |
-| NVIDIA GeForce GTX 1650 with Max-Q Design       | 1F99 1025 147C |
-| NVIDIA GeForce GTX 1650 with Max-Q Design       | 1F99 103C 8815 |
-| NVIDIA GeForce GTX 1650 with Max-Q Design       | 1F99 1043 13B2 |
-| NVIDIA GeForce GTX 1650 with Max-Q Design       | 1F99 1043 1402 |
-| NVIDIA GeForce GTX 1650 with Max-Q Design       | 1F99 1043 1902 |
-| NVIDIA GeForce GTX 1650 with Max-Q Design       | 1F99 1462 12BD |
-| NVIDIA GeForce GTX 1650 with Max-Q Design       | 1F99 1462 12C5 |
-| NVIDIA GeForce GTX 1650 with Max-Q Design       | 1F99 1462 12D2 |
-| NVIDIA GeForce GTX 1650 with Max-Q Design       | 1F99 17AA 22DA |
-| NVIDIA GeForce GTX 1650 with Max-Q Design       | 1F99 17AA 3F93 |
-| NVIDIA GeForce GTX 1650 with Max-Q Design       | 1F99 1E83 3E30 |
-| NVIDIA GeForce MX450                            | 1F9C           |
-| NVIDIA GeForce GTX 1650                         | 1F9D           |
-| NVIDIA GeForce GTX 1650 with Max-Q Design       | 1F9D 1043 128D |
-| NVIDIA GeForce GTX 1650 with Max-Q Design       | 1F9D 1043 130D |
-| NVIDIA GeForce GTX 1650 with Max-Q Design       | 1F9D 1043 149C |
-| NVIDIA GeForce GTX 1650 with Max-Q Design       | 1F9D 1043 185C |
-| NVIDIA GeForce GTX 1650 with Max-Q Design       | 1F9D 1043 189C |
-| NVIDIA GeForce GTX 1650 with Max-Q Design       | 1F9D 1462 12F4 |
-| NVIDIA GeForce GTX 1650 with Max-Q Design       | 1F9D 1462 1302 |
-| NVIDIA GeForce GTX 1650 with Max-Q Design       | 1F9D 1462 131B |
-| NVIDIA GeForce GTX 1650 with Max-Q Design       | 1F9D 1462 1326 |
-| NVIDIA GeForce GTX 1650 with Max-Q Design       | 1F9D 1462 132A |
-| NVIDIA GeForce GTX 1650 with Max-Q Design       | 1F9D 1462 132E |
-| NVIDIA GeForce MX550                            | 1F9F           |
-| NVIDIA GeForce MX550                            | 1FA0           |
-| NVIDIA T1000                                    | 1FB0 1028 12DB |
-| NVIDIA T1000                                    | 1FB0 103C 12DB |
-| NVIDIA T1000                                    | 1FB0 103C 8A80 |
-| NVIDIA T1000                                    | 1FB0 10DE 12DB |
-| NVIDIA DGX Display                              | 1FB0 10DE 1485 |
-| NVIDIA T1000                                    | 1FB0 17AA 12DB |
-| NVIDIA T600                                     | 1FB1 1028 1488 |
-| NVIDIA T600                                     | 1FB1 103C 1488 |
-| NVIDIA T600                                     | 1FB1 103C 8A80 |
-| NVIDIA T600                                     | 1FB1 10DE 1488 |
-| NVIDIA T600                                     | 1FB1 17AA 1488 |
-| NVIDIA T400                                     | 1FB2 1028 1489 |
-| NVIDIA T400                                     | 1FB2 103C 1489 |
-| NVIDIA T400                                     | 1FB2 103C 8A80 |
-| NVIDIA T400                                     | 1FB2 10DE 1489 |
-| NVIDIA T400                                     | 1FB2 17AA 1489 |
-| NVIDIA T600 Laptop GPU                          | 1FB6           |
-| NVIDIA T550 Laptop GPU                          | 1FB7           |
-| Quadro T2000                                    | 1FB8           |
-| Quadro T2000 with Max-Q Design                  | 1FB8 1028 097E |
-| Quadro T2000 with Max-Q Design                  | 1FB8 103C 8736 |
-| Quadro T2000 with Max-Q Design                  | 1FB8 103C 8738 |
-| Quadro T2000 with Max-Q Design                  | 1FB8 103C 8772 |
-| Quadro T2000 with Max-Q Design                  | 1FB8 103C 8780 |
-| Quadro T2000 with Max-Q Design                  | 1FB8 103C 8782 |
-| Quadro T2000 with Max-Q Design                  | 1FB8 103C 8783 |
-| Quadro T2000 with Max-Q Design                  | 1FB8 103C 8785 |
-| Quadro T2000 with Max-Q Design                  | 1FB8 103C 87F0 |
-| Quadro T2000 with Max-Q Design                  | 1FB8 1462 1281 |
-| Quadro T2000 with Max-Q Design                  | 1FB8 1462 12BD |
-| Quadro T2000 with Max-Q Design                  | 1FB8 17AA 22C0 |
-| Quadro T2000 with Max-Q Design                  | 1FB8 17AA 22C1 |
-| Quadro T1000                                    | 1FB9           |
-| Quadro T1000 with Max-Q Design                  | 1FB9 1025 1479 |
-| Quadro T1000 with Max-Q Design                  | 1FB9 1025 147A |
-| Quadro T1000 with Max-Q Design                  | 1FB9 1025 147B |
-| Quadro T1000 with Max-Q Design                  | 1FB9 1025 147C |
-| Quadro T1000 with Max-Q Design                  | 1FB9 103C 8736 |
-| Quadro T1000 with Max-Q Design                  | 1FB9 103C 8738 |
-| Quadro T1000 with Max-Q Design                  | 1FB9 103C 8772 |
-| Quadro T1000 with Max-Q Design                  | 1FB9 103C 8780 |
-| Quadro T1000 with Max-Q Design                  | 1FB9 103C 8782 |
-| Quadro T1000 with Max-Q Design                  | 1FB9 103C 8783 |
-| Quadro T1000 with Max-Q Design                  | 1FB9 103C 8785 |
-| Quadro T1000 with Max-Q Design                  | 1FB9 103C 87F0 |
-| Quadro T1000 with Max-Q Design                  | 1FB9 1462 12BD |
-| Quadro T1000 with Max-Q Design                  | 1FB9 17AA 22C0 |
-| Quadro T1000 with Max-Q Design                  | 1FB9 17AA 22C1 |
-| NVIDIA T600 Laptop GPU                          | 1FBA           |
-| NVIDIA T500                                     | 1FBB           |
-| NVIDIA T1200 Laptop GPU                         | 1FBC           |
-| NVIDIA GeForce GTX 1650                         | 1FDD           |
-| NVIDIA T1000 8GB                                | 1FF0 1028 1612 |
-| NVIDIA T1000 8GB                                | 1FF0 103C 1612 |
-| NVIDIA T1000 8GB                                | 1FF0 103C 8A80 |
-| NVIDIA T1000 8GB                                | 1FF0 10DE 1612 |
-| NVIDIA T1000 8GB                                | 1FF0 17AA 1612 |
-| NVIDIA T400 4GB                                 | 1FF2 1028 1613 |
-| NVIDIA T400 4GB                                 | 1FF2 103C 1613 |
-| NVIDIA T400E                                    | 1FF2 103C 18FF |
-| NVIDIA T400 4GB                                 | 1FF2 103C 8A80 |
-| NVIDIA T400 4GB                                 | 1FF2 10DE 1613 |
-| NVIDIA T400E                                    | 1FF2 10DE 18FF |
-| NVIDIA T400 4GB                                 | 1FF2 17AA 1613 |
-| NVIDIA T400E                                    | 1FF2 17AA 18FF |
-| Quadro T1000                                    | 1FF9           |
-| NVIDIA A100-SXM4-40GB                           | 20B0           |
-| NVIDIA A100-PG509-200                           | 20B0 10DE 1450 |
-| NVIDIA A100-SXM4-80GB                           | 20B2 10DE 1463 |
-| NVIDIA A100-SXM4-80GB                           | 20B2 10DE 147F |
-| NVIDIA A100-SXM4-80GB                           | 20B2 10DE 1622 |
-| NVIDIA A100-SXM4-80GB                           | 20B2 10DE 1623 |
-| NVIDIA PG509-210                                | 20B2 10DE 1625 |
-| NVIDIA A100-SXM-64GB                            | 20B3 10DE 14A7 |
-| NVIDIA A100-SXM-64GB                            | 20B3 10DE 14A8 |
-| NVIDIA A100 80GB PCIe                           | 20B5 10DE 1533 |
-| NVIDIA A100 80GB PCIe                           | 20B5 10DE 1642 |
-| NVIDIA PG506-232                                | 20B6 10DE 1492 |
-| NVIDIA A30                                      | 20B7 10DE 1532 |
-| NVIDIA A30                                      | 20B7 10DE 1804 |
-| NVIDIA A30                                      | 20B7 10DE 1852 |
-| NVIDIA A800-SXM4-40GB                           | 20BD 10DE 17F4 |
-| NVIDIA A100-PCIE-40GB                           | 20F1 10DE 145F |
-| NVIDIA A800-SXM4-80GB                           | 20F3 10DE 179B |
-| NVIDIA A800-SXM4-80GB                           | 20F3 10DE 179C |
-| NVIDIA A800-SXM4-80GB                           | 20F3 10DE 179D |
-| NVIDIA A800-SXM4-80GB                           | 20F3 10DE 179E |
-| NVIDIA A800-SXM4-80GB                           | 20F3 10DE 179F |
-| NVIDIA A800-SXM4-80GB                           | 20F3 10DE 17A0 |
-| NVIDIA A800-SXM4-80GB                           | 20F3 10DE 17A1 |
-| NVIDIA A800-SXM4-80GB                           | 20F3 10DE 17A2 |
-| NVIDIA A800 80GB PCIe                           | 20F5 10DE 1799 |
-| NVIDIA A800 80GB PCIe LC                        | 20F5 10DE 179A |
-| NVIDIA A800 40GB Active                         | 20F6 1028 180A |
-| NVIDIA A800 40GB Active                         | 20F6 103C 180A |
-| NVIDIA A800 40GB Active                         | 20F6 10DE 180A |
-| NVIDIA A800 40GB Active                         | 20F6 17AA 180A |
-| NVIDIA AX800                                    | 20FD 10DE 17F8 |
-| NVIDIA GeForce GTX 1660 Ti                      | 2182           |
-| NVIDIA GeForce GTX 1660                         | 2184           |
-| NVIDIA GeForce GTX 1650 SUPER                   | 2187           |
-| NVIDIA GeForce GTX 1650                         | 2188           |
-| NVIDIA GeForce GTX 1660 Ti                      | 2191           |
-| NVIDIA GeForce GTX 1660 Ti with Max-Q Design    | 2191 1028 0949 |
-| NVIDIA GeForce GTX 1660 Ti with Max-Q Design    | 2191 103C 85FB |
-| NVIDIA GeForce GTX 1660 Ti with Max-Q Design    | 2191 103C 85FE |
-| NVIDIA GeForce GTX 1660 Ti with Max-Q Design    | 2191 103C 86D6 |
-| NVIDIA GeForce GTX 1660 Ti with Max-Q Design    | 2191 103C 8741 |
-| NVIDIA GeForce GTX 1660 Ti with Max-Q Design    | 2191 103C 8744 |
-| NVIDIA GeForce GTX 1660 Ti with Max-Q Design    | 2191 103C 878D |
-| NVIDIA GeForce GTX 1660 Ti with Max-Q Design    | 2191 103C 87AF |
-| NVIDIA GeForce GTX 1660 Ti with Max-Q Design    | 2191 103C 87B3 |
-| NVIDIA GeForce GTX 1660 Ti with Max-Q Design    | 2191 1043 171F |
-| NVIDIA GeForce GTX 1660 Ti with Max-Q Design    | 2191 1043 17EF |
-| NVIDIA GeForce GTX 1660 Ti with Max-Q Design    | 2191 1043 18D1 |
-| NVIDIA GeForce GTX 1660 Ti with Max-Q Design    | 2191 1414 0032 |
-| NVIDIA GeForce GTX 1660 Ti with Max-Q Design    | 2191 1462 128A |
-| NVIDIA GeForce GTX 1660 Ti with Max-Q Design    | 2191 1462 128B |
-| NVIDIA GeForce GTX 1660 Ti with Max-Q Design    | 2191 1462 12C6 |
-| NVIDIA GeForce GTX 1660 Ti with Max-Q Design    | 2191 1462 12CB |
-| NVIDIA GeForce GTX 1660 Ti with Max-Q Design    | 2191 1462 12CC |
-| NVIDIA GeForce GTX 1660 Ti with Max-Q Design    | 2191 1462 12D9 |
-| NVIDIA GeForce GTX 1660 Ti with Max-Q Design    | 2191 17AA 380C |
-| NVIDIA GeForce GTX 1660 Ti with Max-Q Design    | 2191 17AA 381D |
-| NVIDIA GeForce GTX 1660 Ti with Max-Q Design    | 2191 17AA 381E |
-| NVIDIA GeForce GTX 1650 Ti                      | 2192           |
-| NVIDIA GeForce GTX 1660 SUPER                   | 21C4           |
-| NVIDIA GeForce GTX 1660 Ti                      | 21D1           |
-| NVIDIA GeForce RTX 3090 Ti                      | 2203           |
-| NVIDIA GeForce RTX 3090                         | 2204           |
-| NVIDIA GeForce RTX 3080                         | 2206           |
-| NVIDIA GeForce RTX 3070 Ti                      | 2207           |
-| NVIDIA GeForce RTX 3080 Ti                      | 2208           |
-| NVIDIA GeForce RTX 3080                         | 220A           |
-| NVIDIA CMP 90HX                                 | 220D           |
-| NVIDIA GeForce RTX 3080                         | 2216           |
-| NVIDIA RTX A6000                                | 2230 1028 1459 |
-| NVIDIA RTX A6000                                | 2230 103C 1459 |
-| NVIDIA RTX A6000                                | 2230 10DE 1459 |
-| NVIDIA RTX A6000                                | 2230 17AA 1459 |
-| NVIDIA RTX A5000                                | 2231 1028 147E |
-| NVIDIA RTX A5000                                | 2231 103C 147E |
-| NVIDIA RTX A5000                                | 2231 10DE 147E |
-| NVIDIA RTX A5000                                | 2231 17AA 147E |
-| NVIDIA RTX A4500                                | 2232 1028 163C |
-| NVIDIA RTX A4500                                | 2232 103C 163C |
-| NVIDIA RTX A4500                                | 2232 10DE 163C |
-| NVIDIA RTX A4500                                | 2232 17AA 163C |
-| NVIDIA RTX A5500                                | 2233 1028 165A |
-| NVIDIA RTX A5500                                | 2233 103C 165A |
-| NVIDIA RTX A5500                                | 2233 10DE 165A |
-| NVIDIA RTX A5500                                | 2233 17AA 165A |
-| NVIDIA A40                                      | 2235 10DE 145A |
-| NVIDIA A10                                      | 2236 10DE 1482 |
-| NVIDIA A10G                                     | 2237 10DE 152F |
-| NVIDIA A10M                                     | 2238 10DE 1677 |
-| NVIDIA H100 NVL                                 | 2321 10DE 1839 |
-| NVIDIA H800 PCIe                                | 2322 10DE 17A4 |
-| NVIDIA H800                                     | 2324 10DE 17A6 |
-| NVIDIA H800                                     | 2324 10DE 17A8 |
-| NVIDIA H20                                      | 2329 10DE 198B |
-| NVIDIA H20                                      | 2329 10DE 198C |
-| NVIDIA H20-3e                                   | 232C 10DE 2063 |
-| NVIDIA H20-3e                                   | 232C 10DE 2064 |
-| NVIDIA H100 80GB HBM3                           | 2330 10DE 16C0 |
-| NVIDIA H100 80GB HBM3                           | 2330 10DE 16C1 |
-| NVIDIA H100 PCIe                                | 2331 10DE 1626 |
-| NVIDIA H200                                     | 2335 10DE 18BE |
-| NVIDIA H200                                     | 2335 10DE 18BF |
-| NVIDIA H100                                     | 2339 10DE 17FC |
-| NVIDIA H800 NVL                                 | 233A 10DE 183A |
-| NVIDIA GH200 120GB                              | 2342 10DE 16EB |
-| NVIDIA GH200 120GB                              | 2342 10DE 1805 |
-| NVIDIA GH200 480GB                              | 2342 10DE 1809 |
-| NVIDIA GeForce RTX 3060 Ti                      | 2414           |
-| NVIDIA GeForce RTX 3080 Ti Laptop GPU           | 2420           |
-| NVIDIA RTX A5500 Laptop GPU                     | 2438           |
-| NVIDIA GeForce RTX 3080 Ti Laptop GPU           | 2460           |
-| NVIDIA GeForce RTX 3070 Ti                      | 2482           |
-| NVIDIA GeForce RTX 3070                         | 2484           |
-| NVIDIA GeForce RTX 3060 Ti                      | 2486           |
-| NVIDIA GeForce RTX 3060                         | 2487           |
-| NVIDIA GeForce RTX 3070                         | 2488           |
-| NVIDIA GeForce RTX 3060 Ti                      | 2489           |
-| NVIDIA CMP 70HX                                 | 248A           |
-| NVIDIA GeForce RTX 3080 Laptop GPU              | 249C           |
-| NVIDIA GeForce RTX 3060 Laptop GPU              | 249C 1D05 1194 |
-| NVIDIA GeForce RTX 3070 Laptop GPU              | 249D           |
-| NVIDIA GeForce RTX 3070 Ti Laptop GPU           | 24A0           |
-| NVIDIA GeForce RTX 3060 Laptop GPU              | 24A0 1D05 1192 |
-| NVIDIA RTX A4000                                | 24B0 1028 14AD |
-| NVIDIA RTX A4000                                | 24B0 103C 14AD |
-| NVIDIA RTX A4000                                | 24B0 10DE 14AD |
-| NVIDIA RTX A4000                                | 24B0 17AA 14AD |
-| NVIDIA RTX A4000H                               | 24B1 10DE 1658 |
-| NVIDIA RTX A5000 Laptop GPU                     | 24B6           |
-| NVIDIA RTX A4000 Laptop GPU                     | 24B7           |
-| NVIDIA RTX A3000 Laptop GPU                     | 24B8           |
-| NVIDIA RTX A3000 12GB Laptop GPU                | 24B9           |
-| NVIDIA RTX A4500 Laptop GPU                     | 24BA           |
-| NVIDIA RTX A3000 12GB Laptop GPU                | 24BB           |
-| NVIDIA GeForce RTX 3060                         | 24C7           |
-| NVIDIA GeForce RTX 3060 Ti                      | 24C9           |
-| NVIDIA GeForce RTX 3080 Laptop GPU              | 24DC           |
-| NVIDIA GeForce RTX 3070 Laptop GPU              | 24DD           |
-| NVIDIA GeForce RTX 3070 Ti Laptop GPU           | 24E0           |
-| NVIDIA RTX A4500 Embedded GPU                   | 24FA           |
-| NVIDIA GeForce RTX 3060                         | 2503           |
-| NVIDIA GeForce RTX 3060                         | 2504           |
-| NVIDIA GeForce RTX 3050                         | 2507           |
-| NVIDIA GeForce RTX 3050 OEM                     | 2508           |
-| NVIDIA GeForce RTX 3060 Laptop GPU              | 2520           |
-| NVIDIA GeForce RTX 3060 Laptop GPU              | 2521           |
-| NVIDIA GeForce RTX 3050 Ti Laptop GPU           | 2523           |
-| NVIDIA RTX A2000                                | 2531 1028 151D |
-| NVIDIA RTX A2000                                | 2531 103C 151D |
-| NVIDIA RTX A2000                                | 2531 10DE 151D |
-| NVIDIA RTX A2000                                | 2531 17AA 151D |
-| NVIDIA GeForce RTX 3060                         | 2544           |
-| NVIDIA GeForce RTX 3060 Laptop GPU              | 2560           |
-| NVIDIA GeForce RTX 3050 Ti Laptop GPU           | 2563           |
-| NVIDIA RTX A2000 12GB                           | 2571 1028 1611 |
-| NVIDIA RTX A2000 12GB                           | 2571 103C 1611 |
-| NVIDIA RTX A2000 12GB                           | 2571 10DE 1611 |
-| NVIDIA RTX A2000 12GB                           | 2571 17AA 1611 |
-| NVIDIA GeForce RTX 3050                         | 2582           |
-| NVIDIA GeForce RTX 3050                         | 2584           |
-| NVIDIA GeForce RTX 3050 Ti Laptop GPU           | 25A0           |
-| NVIDIA GeForce RTX 3050Ti Laptop GPU            | 25A0 103C 8928 |
-| NVIDIA GeForce RTX 3050Ti Laptop GPU            | 25A0 103C 89F9 |
-| NVIDIA GeForce RTX 3060 Laptop GPU              | 25A0 1D05 1196 |
-| NVIDIA GeForce RTX 3050 Laptop GPU              | 25A2           |
-| NVIDIA GeForce RTX 3050 Ti Laptop GPU           | 25A2 1028 0BAF |
-| NVIDIA GeForce RTX 3060 Laptop GPU              | 25A2 1D05 1195 |
-| NVIDIA GeForce RTX 3050 Laptop GPU              | 25A5           |
-| NVIDIA GeForce MX570                            | 25A6           |
-| NVIDIA GeForce RTX 2050                         | 25A7           |
-| NVIDIA GeForce RTX 2050                         | 25A9           |
-| NVIDIA GeForce MX570 A                          | 25AA           |
-| NVIDIA GeForce RTX 3050 4GB Laptop GPU          | 25AB           |
-| NVIDIA GeForce RTX 3050 6GB Laptop GPU          | 25AC           |
-| NVIDIA GeForce RTX 2050                         | 25AD           |
-| NVIDIA RTX A1000                                | 25B0 1028 1878 |
-| NVIDIA RTX A1000                                | 25B0 103C 1878 |
-| NVIDIA RTX A1000                                | 25B0 10DE 1878 |
-| NVIDIA RTX A1000                                | 25B0 17AA 1878 |
-| NVIDIA RTX A400                                 | 25B2 1028 1879 |
-| NVIDIA RTX A400                                 | 25B2 103C 1879 |
-| NVIDIA RTX A400                                 | 25B2 10DE 1879 |
-| NVIDIA RTX A400                                 | 25B2 17AA 1879 |
-| NVIDIA A16                                      | 25B6 10DE 14A9 |
-| NVIDIA A2                                       | 25B6 10DE 157E |
-| NVIDIA RTX A2000 Laptop GPU                     | 25B8           |
-| NVIDIA RTX A1000 Laptop GPU                     | 25B9           |
-| NVIDIA RTX A2000 8GB Laptop GPU                 | 25BA           |
-| NVIDIA RTX A500 Laptop GPU                      | 25BB           |
-| NVIDIA RTX A1000 6GB Laptop GPU                 | 25BC           |
-| NVIDIA RTX A500 Laptop GPU                      | 25BD           |
-| NVIDIA GeForce RTX 3050 Ti Laptop GPU           | 25E0           |
-| NVIDIA GeForce RTX 3050 Laptop GPU              | 25E2           |
-| NVIDIA GeForce RTX 3050 Laptop GPU              | 25E5           |
-| NVIDIA GeForce RTX 3050 6GB Laptop GPU          | 25EC           |
-| NVIDIA GeForce RTX 2050                         | 25ED           |
-| NVIDIA RTX A1000 Embedded GPU                   | 25F9           |
-| NVIDIA RTX A2000 Embedded GPU                   | 25FA           |
-| NVIDIA RTX A500 Embedded GPU                    | 25FB           |
-| NVIDIA GeForce RTX 4090                         | 2684           |
-| NVIDIA GeForce RTX 4090 D                       | 2685           |
-| NVIDIA RTX 6000 Ada Generation                  | 26B1 1028 16A1 |
-| NVIDIA RTX 6000 Ada Generation                  | 26B1 103C 16A1 |
-| NVIDIA RTX 6000 Ada Generation                  | 26B1 10DE 16A1 |
-| NVIDIA RTX 6000 Ada Generation                  | 26B1 17AA 16A1 |
-| NVIDIA RTX 5000 Ada Generation                  | 26B2 1028 17FA |
-| NVIDIA RTX 5000 Ada Generation                  | 26B2 103C 17FA |
-| NVIDIA RTX 5000 Ada Generation                  | 26B2 10DE 17FA |
-| NVIDIA RTX 5000 Ada Generation                  | 26B2 17AA 17FA |
-| NVIDIA RTX 5880 Ada Generation                  | 26B3 1028 1934 |
-| NVIDIA RTX 5880 Ada Generation                  | 26B3 103C 1934 |
-| NVIDIA RTX 5880 Ada Generation                  | 26B3 10DE 1934 |
-| NVIDIA RTX 5880 Ada Generation                  | 26B3 17AA 1934 |
-| NVIDIA L40                                      | 26B5 10DE 169D |
-| NVIDIA L40                                      | 26B5 10DE 17DA |
-| NVIDIA L40S                                     | 26B9 10DE 1851 |
-| NVIDIA L40S                                     | 26B9 10DE 18CF |
-| NVIDIA L20                                      | 26BA 10DE 1957 |
-| NVIDIA L20                                      | 26BA 10DE 1990 |
-| NVIDIA GeForce RTX 4080 SUPER                   | 2702           |
-| NVIDIA GeForce RTX 4080                         | 2704           |
-| NVIDIA GeForce RTX 4070 Ti SUPER                | 2705           |
-| NVIDIA GeForce RTX 4070                         | 2709           |
-| NVIDIA GeForce RTX 4090 Laptop GPU              | 2717           |
-| NVIDIA RTX 5000 Ada Generation Laptop GPU       | 2730           |
-| NVIDIA GeForce RTX 4090 Laptop GPU              | 2757           |
-| NVIDIA RTX 5000 Ada Generation Embedded GPU     | 2770           |
-| NVIDIA GeForce RTX 4070 Ti                      | 2782           |
-| NVIDIA GeForce RTX 4070 SUPER                   | 2783           |
-| NVIDIA GeForce RTX 4070                         | 2786           |
-| NVIDIA GeForce RTX 4060 Ti                      | 2788           |
-| NVIDIA GeForce RTX 4080 Laptop GPU              | 27A0           |
-| NVIDIA RTX 4000 SFF Ada Generation              | 27B0 1028 16FA |
-| NVIDIA RTX 4000 SFF Ada Generation              | 27B0 103C 16FA |
-| NVIDIA RTX 4000 SFF Ada Generation              | 27B0 10DE 16FA |
-| NVIDIA RTX 4000 SFF Ada Generation              | 27B0 17AA 16FA |
-| NVIDIA RTX 4500 Ada Generation                  | 27B1 1028 180C |
-| NVIDIA RTX 4500 Ada Generation                  | 27B1 103C 180C |
-| NVIDIA RTX 4500 Ada Generation                  | 27B1 10DE 180C |
-| NVIDIA RTX 4500 Ada Generation                  | 27B1 17AA 180C |
-| NVIDIA RTX 4000 Ada Generation                  | 27B2 1028 181B |
-| NVIDIA RTX 4000 Ada Generation                  | 27B2 103C 181B |
-| NVIDIA RTX 4000 Ada Generation                  | 27B2 10DE 181B |
-| NVIDIA RTX 4000 Ada Generation                  | 27B2 17AA 181B |
-| NVIDIA L2                                       | 27B6 10DE 1933 |
-| NVIDIA L4                                       | 27B8 10DE 16CA |
-| NVIDIA L4                                       | 27B8 10DE 16EE |
-| NVIDIA RTX 4000 Ada Generation Laptop GPU       | 27BA           |
-| NVIDIA RTX 3500 Ada Generation Laptop GPU       | 27BB           |
-| NVIDIA GeForce RTX 4080 Laptop GPU              | 27E0           |
-| NVIDIA RTX 3500 Ada Generation Embedded GPU     | 27FB           |
-| NVIDIA GeForce RTX 4060 Ti                      | 2803           |
-| NVIDIA GeForce RTX 4060 Ti                      | 2805           |
-| NVIDIA GeForce RTX 4060                         | 2808           |
-| NVIDIA GeForce RTX 4070 Laptop GPU              | 2820           |
-| NVIDIA GeForce RTX 3050 A Laptop GPU            | 2822           |
-| NVIDIA RTX 3000 Ada Generation Laptop GPU       | 2838           |
-| NVIDIA GeForce RTX 4070 Laptop GPU              | 2860           |
-| NVIDIA GeForce RTX 4060                         | 2882           |
-| NVIDIA GeForce RTX 4060 Laptop GPU              | 28A0           |
-| NVIDIA GeForce RTX 4050 Laptop GPU              | 28A1           |
-| NVIDIA RTX 2000 Ada Generation                  | 28B0 1028 1870 |
-| NVIDIA RTX 2000 Ada Generation                  | 28B0 103C 1870 |
-| NVIDIA RTX 2000E Ada Generation                 | 28B0 103C 1871 |
-| NVIDIA RTX 2000 Ada Generation                  | 28B0 10DE 1870 |
-| NVIDIA RTX 2000E Ada Generation                 | 28B0 10DE 1871 |
-| NVIDIA RTX 2000 Ada Generation                  | 28B0 17AA 1870 |
-| NVIDIA RTX 2000E Ada Generation                 | 28B0 17AA 1871 |
-| NVIDIA RTX 2000 Ada Generation Laptop GPU       | 28B8           |
-| NVIDIA RTX 1000 Ada Generation Laptop GPU       | 28B9           |
-| NVIDIA RTX 500 Ada Generation Laptop GPU        | 28BA           |
-| NVIDIA RTX 500 Ada Generation Laptop GPU        | 28BB           |
-| NVIDIA GeForce RTX 4060 Laptop GPU              | 28E0           |
-| NVIDIA GeForce RTX 4050 Laptop GPU              | 28E1           |
-| NVIDIA RTX 2000 Ada Generation Embedded GPU     | 28F8           |
-=======
 # NVIDIA Linux Open GPU with P2P support
 
 This is a fork of NVIDIA's driver with P2P support added for 4090's.
@@ -1060,5 +122,4 @@
 # Out of bounds values : 0 OK
 # Avg bus bandwidth    : 24.5413
 #
-```
->>>>>>> 38f547f0
+```