/*
 * SPDX-FileCopyrightText: Copyright (c) 2019-2023 NVIDIA CORPORATION & AFFILIATES. All rights reserved.
 * SPDX-License-Identifier: MIT
 *
 * Permission is hereby granted, free of charge, to any person obtaining a
 * copy of this software and associated documentation files (the "Software"),
 * to deal in the Software without restriction, including without limitation
 * the rights to use, copy, modify, merge, publish, distribute, sublicense,
 * and/or sell copies of the Software, and to permit persons to whom the
 * Software is furnished to do so, subject to the following conditions:
 *
 * The above copyright notice and this permission notice shall be included in
 * all copies or substantial portions of the Software.
 *
 * THE SOFTWARE IS PROVIDED "AS IS", WITHOUT WARRANTY OF ANY KIND, EXPRESS OR
 * IMPLIED, INCLUDING BUT NOT LIMITED TO THE WARRANTIES OF MERCHANTABILITY,
 * FITNESS FOR A PARTICULAR PURPOSE AND NONINFRINGEMENT. IN NO EVENT SHALL
 * THE AUTHORS OR COPYRIGHT HOLDERS BE LIABLE FOR ANY CLAIM, DAMAGES OR OTHER
 * LIABILITY, WHETHER IN AN ACTION OF CONTRACT, TORT OR OTHERWISE, ARISING
 * FROM, OUT OF OR IN CONNECTION WITH THE SOFTWARE OR THE USE OR OTHER
 * DEALINGS IN THE SOFTWARE.
 */

#include "nv-pci-table.h"
#include "nv-pci-types.h"
#include "nv-pci.h"
#include "nv-ibmnpu.h"
#include "nv-msi.h"
#include "nv-hypervisor.h"

#if defined(NV_VGPU_KVM_BUILD)
#include "nv-vgpu-vfio-interface.h"
#endif

#if defined(NV_SEQ_READ_ITER_PRESENT)
#include <linux/seq_file.h>
#include <linux/kernfs.h>
#endif

#if !defined(NV_BUS_TYPE_HAS_IOMMU_OPS)
#include <linux/iommu.h>
#endif

static void
nv_check_and_exclude_gpu(
    nvidia_stack_t *sp,
    nv_state_t *nv
)
{
    char *uuid_str;

    uuid_str = rm_get_gpu_uuid(sp, nv);
    if (uuid_str == NULL)
    {
        NV_DEV_PRINTF(NV_DBG_INFO, nv, "Unable to read UUID");
        return;
    }

    if (nv_is_uuid_in_gpu_exclusion_list(uuid_str))
    {
        NV_STATUS rm_status = rm_exclude_adapter(sp, nv);
        if (rm_status != NV_OK)
        {
            NV_DEV_PRINTF_STATUS(NV_DBG_ERRORS, nv, rm_status,
                          "Failed to exclude GPU %s", uuid_str);
            goto done;
        }
        nv->flags |= NV_FLAG_EXCLUDE;
        NV_DEV_PRINTF(NV_DBG_INFO, nv, "Excluded GPU %s successfully\n",
                      uuid_str);
    }

done:
    os_free_mem(uuid_str);
}

static NvBool nv_treat_missing_irq_as_error(void)
{
#if defined(NV_LINUX_PCIE_MSI_SUPPORTED)
    return (nv_get_hypervisor_type() != OS_HYPERVISOR_HYPERV);
#else
    return NV_TRUE;
#endif
}

static void nv_get_pci_sysfs_config
(
    struct pci_dev *pci_dev,
    nv_linux_state_t *nvl
)
{
#if NV_FILESYSTEM_ACCESS_AVAILABLE
    char filename[50];
    int ret;

    ret = snprintf(filename, sizeof(filename),
                   "/sys/bus/pci/devices/%04x:%02x:%02x.0/config",
                   NV_PCI_DOMAIN_NUMBER(pci_dev),
                   NV_PCI_BUS_NUMBER(pci_dev),
                   NV_PCI_SLOT_NUMBER(pci_dev));
    if (ret > 0 && ret < sizeof(filename))
    {
        struct file *file = filp_open(filename, O_RDONLY, 0);
        if (!IS_ERR(file))
        {
#if defined(NV_SEQ_READ_ITER_PRESENT)
            /*
             * Sanity check for confirming if file path is mounted over
             * sysfs file system.
             */
            if ((file->f_inode != NULL) && (file->f_inode->i_sb != NULL) &&
                (strcmp(file->f_inode->i_sb->s_id, "sysfs") == 0))
            {
                struct seq_file *sf = file->private_data;

                /*
                 * Sanity check for confirming if 'file->private_data'
                 * actually points to 'struct seq_file'.
                 */
                if ((sf != NULL) && (sf->file == file) && (sf->op == NULL))
                {
                    struct kernfs_open_file *of = sf->private;

                    /*
                     * Sanity check for confirming if 'sf->private'
                     * actually points to 'struct kernfs_open_file'.
                     */
                    if ((of != NULL) && (of->file == file) &&
                        (of->seq_file == sf))
                    {
                        nvl->sysfs_config_file = file;
                    }
                }
            }

            if (nvl->sysfs_config_file == NULL)
            {
                filp_close(file, NULL);
            }
#else
            nvl->sysfs_config_file = file;
#endif
        }
    }
#endif
}

static void nv_init_dynamic_power_management
(
    nvidia_stack_t *sp,
    struct pci_dev *pci_dev
)
{
    nv_linux_state_t *nvl = pci_get_drvdata(pci_dev);
    nv_state_t *nv = NV_STATE_PTR(nvl);
    NvBool pr3_acpi_method_present = NV_FALSE;

    nvl->sysfs_config_file = NULL;

    nv_get_pci_sysfs_config(pci_dev, nvl);

    if (nv_get_hypervisor_type() != OS_HYPERVISOR_UNKNOWN)
    {
        pr3_acpi_method_present = nv_acpi_power_resource_method_present(pci_dev);
    }
    else if (pci_dev->bus && pci_dev->bus->self)
    {
        pr3_acpi_method_present = nv_acpi_power_resource_method_present(pci_dev->bus->self);
    }

    rm_init_dynamic_power_management(sp, nv, pr3_acpi_method_present);
}

static int nv_resize_pcie_bars(struct pci_dev *pci_dev) {
#if defined(NV_PCI_REBAR_GET_POSSIBLE_SIZES_PRESENT)
    u16 cmd;
    int r, old_size, requested_size;
    unsigned long sizes;
    int ret = 0;
#if NV_IS_EXPORT_SYMBOL_PRESENT_pci_find_host_bridge
    struct pci_host_bridge *host;
#endif

    /*if (NVreg_EnableResizableBar == 0)
    {
        nv_printf(NV_DBG_INFO, "NVRM: resizable BAR disabled by regkey, skipping\n");
        return 0;
    }*/

    // Check if BAR1 has PCIe rebar capabilities
    sizes = pci_rebar_get_possible_sizes(pci_dev, NV_GPU_BAR1);
    if (sizes == 0) {
        /* ReBAR not available. Nothing to do. */
        return 0;
    }

    /* Try to resize the BAR to the largest supported size */
    requested_size = fls(sizes) - 1;

    /* Save the current size, just in case things go wrong */
    old_size = pci_rebar_bytes_to_size(pci_resource_len(pci_dev, NV_GPU_BAR1));

    if (old_size == requested_size) {
        nv_printf(NV_DBG_INFO, "NVRM: %04x:%02x:%02x.%x: BAR1 already at requested size.\n",
            NV_PCI_DOMAIN_NUMBER(pci_dev), NV_PCI_BUS_NUMBER(pci_dev),
            NV_PCI_SLOT_NUMBER(pci_dev), PCI_FUNC(pci_dev->devfn));
        return 0;
    }
#if NV_IS_EXPORT_SYMBOL_PRESENT_pci_find_host_bridge
    /* If the kernel will refuse us, don't even try to resize,
       but give an informative error */
    host = pci_find_host_bridge(pci_dev->bus);
    if (host->preserve_config) {
        nv_printf(NV_DBG_INFO, "NVRM: Not resizing BAR because the firmware forbids moving windows.\n");
        return 0;
    }
#endif
    nv_printf(NV_DBG_INFO, "NVRM: %04x:%02x:%02x.%x: Attempting to resize BAR1.\n",
        NV_PCI_DOMAIN_NUMBER(pci_dev), NV_PCI_BUS_NUMBER(pci_dev),
        NV_PCI_SLOT_NUMBER(pci_dev), PCI_FUNC(pci_dev->devfn));

    /* Disable memory decoding - required by the kernel APIs */
    pci_read_config_word(pci_dev, PCI_COMMAND, &cmd);
    pci_write_config_word(pci_dev, PCI_COMMAND, cmd & ~PCI_COMMAND_MEMORY);

    /* Release BAR1 */
    pci_release_resource(pci_dev, NV_GPU_BAR1);

    /* Release BAR3 - we don't want to resize it, it's in the same bridge, so we'll want to move it */
    pci_release_resource(pci_dev, NV_GPU_BAR3);

resize:
    /* Attempt to resize BAR1 to the largest supported size */
    r = pci_resize_resource(pci_dev, NV_GPU_BAR1, requested_size);

    if (r) {
        if (r == -ENOSPC)
        {
            /* step through smaller sizes down to original size */
            if (requested_size > old_size)
            {
                clear_bit(fls(sizes) - 1, &sizes);
                requested_size = fls(sizes) - 1;
                goto resize;
            }
            else
            {
                nv_printf(NV_DBG_ERRORS, "NVRM: No address space to allocate resized BAR1.\n");
            }
        }
        else if (r == -EOPNOTSUPP)
        {
            nv_printf(NV_DBG_WARNINGS, "NVRM: BAR resize resource not supported.\n");
        }
        else
        {
            nv_printf(NV_DBG_WARNINGS, "NVRM: BAR resizing failed with error `%d`.\n", r);
        }
    }

    /* Re-attempt assignment of PCIe resources */
    pci_assign_unassigned_bus_resources(pci_dev->bus);

    if ((pci_resource_flags(pci_dev, NV_GPU_BAR1) & IORESOURCE_UNSET) ||
        (pci_resource_flags(pci_dev, NV_GPU_BAR3) & IORESOURCE_UNSET)) {
        if (requested_size != old_size) {
            /* Try to get the BAR back with the original size */
            requested_size = old_size;
            goto resize;
        }
        /* Something went horribly wrong and the kernel didn't manage to re-allocate BAR1.
           This is unlikely (because we had space before), but can happen. */
        nv_printf(NV_DBG_ERRORS, "NVRM: FATAL: Failed to re-allocate BAR1.\n");
        ret = -ENODEV;
    }

    /* Re-enable memory decoding */
    pci_write_config_word(pci_dev, PCI_COMMAND, cmd);

    return ret;
#else
    nv_printf(NV_DBG_INFO, "NVRM: Resizable BAR is not supported on this kernel version.\n");
    return 0;
#endif /* NV_PCI_REBAR_GET_POSSIBLE_SIZES_PRESENT */
}

#if defined(NV_DEVICE_PROPERTY_READ_U64_PRESENT) && \
    defined(CONFIG_ACPI_NUMA) && \
    NV_IS_EXPORT_SYMBOL_PRESENT_pxm_to_node
/*
 * Parse the SRAT table to look for numa node associated with the GPU.
 *
 * find_gpu_numa_nodes_in_srat() is strongly associated with
 * nv_init_coherent_link_info(). Hence matching the conditions wrapping.
 */
static NvU32 find_gpu_numa_nodes_in_srat(nv_linux_state_t *nvl)
{
    NvU32 gi_dbdf, dev_dbdf, pxm_count = 0;
    struct acpi_table_header *table_header;
    struct acpi_subtable_header *subtable_header;
    unsigned long table_end, subtable_header_length;
    struct acpi_srat_generic_affinity *gi;
    NvU32 numa_node = NUMA_NO_NODE;

    if (acpi_get_table(ACPI_SIG_SRAT, 0, &table_header)) {
        nv_printf(NV_DBG_INFO, "NVRM: Failed to parse the SRAT table.\n");
        return 0;
    }

    table_end = (unsigned long)table_header + table_header->length;
    subtable_header = (struct acpi_subtable_header *)
            ((unsigned long)table_header + sizeof(struct acpi_table_srat));
    subtable_header_length = subtable_header->length;

    dev_dbdf = NV_PCI_DOMAIN_NUMBER(nvl->pci_dev) << 16 |
               NV_PCI_BUS_NUMBER(nvl->pci_dev) << 8 |
               NV_PCI_DEVFN(nvl->pci_dev);

    /*
     * On baremetal and passthrough, there could be upto 8 generic initiators.
     * This is not a hack as a device can have any number of initiators hardware
     * supports.
     */
    while (subtable_header_length &&
           (((unsigned long)subtable_header) + subtable_header_length < table_end)) {

        if (subtable_header->type == ACPI_SRAT_TYPE_GENERIC_AFFINITY) {
            gi = (struct acpi_srat_generic_affinity *) subtable_header;
            gi_dbdf = *((NvU16 *)(&gi->device_handle[0])) << 16 |
                      *((NvU16 *)(&gi->device_handle[2]));

            if (gi_dbdf == dev_dbdf) {
                numa_node = pxm_to_node(gi->proximity_domain);
                if (numa_node < MAX_NUMNODES) {
                    pxm_count++;
                    set_bit(numa_node, nvl->coherent_link_info.free_node_bitmap);
                }
                else {
                    /* We shouldn't be here. This is a mis-configuration. */
                    nv_printf(NV_DBG_INFO, "NVRM: Invalid node-id found.\n");
                    pxm_count = 0;
                    goto exit;
                }
            }
        }

        subtable_header = (struct acpi_subtable_header *)
                          ((unsigned long) subtable_header + subtable_header_length);
        subtable_header_length = subtable_header->length;
    }

exit:
    acpi_put_table(table_header);
    return pxm_count;
}

#endif

static void
nv_init_coherent_link_info
(
    nv_state_t *nv
)
{
#if defined(NV_DEVICE_PROPERTY_READ_U64_PRESENT) && \
    defined(CONFIG_ACPI_NUMA) && \
    NV_IS_EXPORT_SYMBOL_PRESENT_pxm_to_node
    nv_linux_state_t *nvl = NV_GET_NVL_FROM_NV_STATE(nv);
    NvU64 pa = 0;
    NvU64 pxm_start = 0;
    NvU64 pxm_count = 0;
    NvU32 pxm;
    NvU32 gi_found = 0, node;

    if (!NVCPU_IS_AARCH64)
        return;

    if (!dev_is_pci(nvl->dev))
        return;

    gi_found = find_gpu_numa_nodes_in_srat(nvl);
    if (!gi_found &&
        (device_property_read_u64(nvl->dev, "nvidia,gpu-mem-pxm-start", &pxm_start) != 0 ||
         device_property_read_u64(nvl->dev, "nvidia,gpu-mem-pxm-count", &pxm_count) != 0))
        goto failed;

    if (device_property_read_u64(nvl->dev, "nvidia,gpu-mem-base-pa", &pa) == 0)
    {
        nvl->coherent_link_info.gpu_mem_pa = pa;
    }
    else
    {
        unsigned int gpu_bar1_offset, gpu_bar2_offset;

        /*
         * This implies that the DSD key for PXM start and count is present
         * while the one for Physical Address (PA) is absent.
         */
        if (nv_get_hypervisor_type() == OS_HYPERVISOR_UNKNOWN)
        {
            /* Fail for the baremetal case */
            goto failed;
        }

        /*
         * For the virtualization usecase on SHH, the coherent GPU memory
         * PA is exposed as BAR2 to the VM and the "nvidia,gpu-mem-base-pa"
         * is not present. Set the GPU memory PA to the BAR2 start address.
         *
         * In the case of passthrough, reserved memory portion of the coherent
         * GPU memory is exposed as BAR1
         */

        /*
         * Hopper+ uses 64-bit BARs, so GPU BAR2 should be at BAR4/5 and
         * GPU BAR1 is at BAR2/3
         */
        gpu_bar1_offset = 2;
        gpu_bar2_offset = 4;

        /*
        * cannot use nv->bars[] here as it is not populated correctly if BAR1 is
        * not present but BAR2 is, even though PCIe spec allows it. Not fixing
        * nv->bars[] since this is not a valid scenario with the actual HW and
        * possible only with this host emulated BAR scenario.
        */
        if (!((NV_PCI_RESOURCE_VALID(nvl->pci_dev, gpu_bar2_offset)) &&
            (NV_PCI_RESOURCE_FLAGS(nvl->pci_dev, gpu_bar2_offset) & PCI_BASE_ADDRESS_SPACE)
            == PCI_BASE_ADDRESS_SPACE_MEMORY))
        {
            // BAR2 contains the cacheable part of the coherent FB region and must have.
            goto failed;
        }
        nvl->coherent_link_info.gpu_mem_pa =
            NV_PCI_RESOURCE_START(nvl->pci_dev, gpu_bar2_offset);

        if ((NV_PCI_RESOURCE_VALID(nvl->pci_dev, gpu_bar1_offset)) &&
            (NV_PCI_RESOURCE_FLAGS(nvl->pci_dev, gpu_bar1_offset) & PCI_BASE_ADDRESS_SPACE)
            == PCI_BASE_ADDRESS_SPACE_MEMORY)
        {
            // Present only in passthrough case
            nvl->coherent_link_info.rsvd_mem_pa = NV_PCI_RESOURCE_START(nvl->pci_dev, gpu_bar1_offset);
        }

        //
        // Unset nv->bars[] as the BARs in the virtualization case are used
        // only to convey the coherent GPU memory information and doesn't
        // contain the traditional GPU BAR1/BAR2. This is to ensure the
        // coherent FB addresses don't inadvertently pass the IS_FB_OFFSET
        // or IS_IMEM_OFFSET checks.
        //
        memset(&nv->bars[1], 0, sizeof(nv->bars[1]));
        memset(&nv->bars[2], 0, sizeof(nv->bars[2]));
    }


    NV_DEV_PRINTF(NV_DBG_INFO, nv, "DSD properties: \n");
    NV_DEV_PRINTF(NV_DBG_INFO, nv, "\tGPU memory PA: 0x%lx \n",
                  nvl->coherent_link_info.gpu_mem_pa);
    NV_DEV_PRINTF(NV_DBG_INFO, nv, "\tGPU reserved memory PA: 0x%lx \n",
                  nvl->coherent_link_info.rsvd_mem_pa);

    if (!gi_found)
    {
        for (pxm = pxm_start; pxm < (pxm_start + pxm_count); pxm++)
        {
            node = pxm_to_node(pxm);
            if (node != NUMA_NO_NODE)
            {
                set_bit(node, nvl->coherent_link_info.free_node_bitmap);
            }
        }
    }

    for (node = 0; (node = find_next_bit(nvl->coherent_link_info.free_node_bitmap,
                             MAX_NUMNODES, node)) != MAX_NUMNODES; node++)
    {
        NV_DEV_PRINTF(NV_DBG_INFO, nv, "\tNVRM: GPU memory NUMA node: %u\n", node);
    }

    if (NVreg_EnableUserNUMAManagement && !os_is_vgx_hyper())
    {
        NV_ATOMIC_SET(nvl->numa_info.status, NV_IOCTL_NUMA_STATUS_OFFLINE);
        nvl->numa_info.use_auto_online = NV_TRUE;

        if (!bitmap_empty(nvl->coherent_link_info.free_node_bitmap, MAX_NUMNODES))
        {
            nvl->numa_info.node_id = find_first_bit(nvl->coherent_link_info.free_node_bitmap, MAX_NUMNODES);
        }
        NV_DEV_PRINTF(NV_DBG_SETUP, nv, "GPU NUMA information: node id: %u PA: 0x%llx\n",
                      nvl->numa_info.node_id, nvl->coherent_link_info.gpu_mem_pa);
    }
    else
    {
        NV_DEV_PRINTF(NV_DBG_SETUP, nv, "User-mode NUMA onlining disabled.\n");
    }

    return;

failed:
    NV_DEV_PRINTF(NV_DBG_SETUP, nv, "Cannot get coherent link info.\n");
#endif
    return;
}

/* find nvidia devices and set initial state */
static int
nv_pci_probe
(
    struct pci_dev *pci_dev,
    const struct pci_device_id *id_table
)
{
    nv_state_t *nv = NULL;
    nv_linux_state_t *nvl = NULL;
    unsigned int i, j;
    int flags = 0;
    nvidia_stack_t *sp = NULL;
    NvBool prev_nv_ats_supported = nv_ats_supported;
    NV_STATUS status;
    NvBool last_bar_64bit = NV_FALSE;
    NvU8 regs_bar_index = nv_bar_index_to_os_bar_index(pci_dev,
                                                       NV_GPU_BAR_INDEX_REGS);

    nv_printf(NV_DBG_SETUP, "NVRM: probing 0x%x 0x%x, class 0x%x\n",
        pci_dev->vendor, pci_dev->device, pci_dev->class);

    if (nv_kmem_cache_alloc_stack(&sp) != 0)
    {
        return -1;
    }

#ifdef NV_PCI_SRIOV_SUPPORT
    if (pci_dev->is_virtfn)
    {
#if defined(NV_VGPU_KVM_BUILD)

#if defined(NV_BUS_TYPE_HAS_IOMMU_OPS)
        if (pci_dev->dev.bus->iommu_ops == NULL) 
#else
        if ((pci_dev->dev.iommu != NULL) && (pci_dev->dev.iommu->iommu_dev != NULL) &&
            (pci_dev->dev.iommu->iommu_dev->ops == NULL))
#endif
        {
            nv_printf(NV_DBG_ERRORS, "NVRM: Aborting probe for VF %04x:%02x:%02x.%x "
                      "since IOMMU is not present on the system.\n",
                       NV_PCI_DOMAIN_NUMBER(pci_dev), NV_PCI_BUS_NUMBER(pci_dev),
                       NV_PCI_SLOT_NUMBER(pci_dev), PCI_FUNC(pci_dev->devfn));
            goto failed;
        }

<<<<<<< HEAD
        if (pci_dev->dev.bus->iommu_ops == NULL)
        {
            nv = NV_STATE_PTR(nvl);
            if (rm_is_iommu_needed_for_sriov(sp, nv))
            {
                nv_printf(NV_DBG_ERRORS, "NVRM: Aborting probe for VF %04x:%02x:%02x.%x "
                          "since IOMMU is not present on the system.\n",
                           NV_PCI_DOMAIN_NUMBER(pci_dev), NV_PCI_BUS_NUMBER(pci_dev),
                           NV_PCI_SLOT_NUMBER(pci_dev), PCI_FUNC(pci_dev->devfn));
                goto failed;
            }
        }

        if (nvidia_vgpu_vfio_probe(pci_dev) != NV_OK)
        {
            nv_printf(NV_DBG_ERRORS, "NVRM: Failed to register device to vGPU VFIO module");
            goto failed;
        }

=======
>>>>>>> e45d91de
        nv_kmem_cache_free_stack(sp);
        return 0;
#else
        nv_printf(NV_DBG_ERRORS, "NVRM: Ignoring probe for VF %04x:%02x:%02x.%x ",
                  NV_PCI_DOMAIN_NUMBER(pci_dev), NV_PCI_BUS_NUMBER(pci_dev),
                  NV_PCI_SLOT_NUMBER(pci_dev), PCI_FUNC(pci_dev->devfn));

        goto failed;
#endif /* NV_VGPU_KVM_BUILD */
    }
#endif /* NV_PCI_SRIOV_SUPPORT */

    if (!rm_is_supported_pci_device(
                (pci_dev->class >> 16) & 0xFF,
                (pci_dev->class >> 8) & 0xFF,
                pci_dev->vendor,
                pci_dev->device,
                pci_dev->subsystem_vendor,
                pci_dev->subsystem_device,
                NV_FALSE /* print_legacy_warning */))
    {
        nv_printf(NV_DBG_ERRORS, "NVRM: ignoring the legacy GPU %04x:%02x:%02x.%x\n",
                  NV_PCI_DOMAIN_NUMBER(pci_dev), NV_PCI_BUS_NUMBER(pci_dev),
                  NV_PCI_SLOT_NUMBER(pci_dev), PCI_FUNC(pci_dev->devfn));
        goto failed;
    }

    num_probed_nv_devices++;

    if (pci_enable_device(pci_dev) != 0)
    {
        nv_printf(NV_DBG_ERRORS,
            "NVRM: pci_enable_device failed, aborting\n");
        goto failed;
    }

    if ((pci_dev->irq == 0 && !pci_find_capability(pci_dev, PCI_CAP_ID_MSIX))
        && nv_treat_missing_irq_as_error())
    {
        nv_printf(NV_DBG_ERRORS, "NVRM: Can't find an IRQ for your NVIDIA card!\n");
        nv_printf(NV_DBG_ERRORS, "NVRM: Please check your BIOS settings.\n");
        nv_printf(NV_DBG_ERRORS, "NVRM: [Plug & Play OS] should be set to NO\n");
        nv_printf(NV_DBG_ERRORS, "NVRM: [Assign IRQ to VGA] should be set to YES \n");
        goto failed;
    }

    for (i = 0, j = 0; i < NVRM_PCICFG_NUM_BARS && j < NV_GPU_NUM_BARS; i++)
    {
        if (NV_PCI_RESOURCE_VALID(pci_dev, i))
        {
#if defined(NV_PCI_MAX_MMIO_BITS_SUPPORTED)
            if ((NV_PCI_RESOURCE_FLAGS(pci_dev, i) & PCI_BASE_ADDRESS_MEM_TYPE_64) &&
                ((NV_PCI_RESOURCE_START(pci_dev, i) >> NV_PCI_MAX_MMIO_BITS_SUPPORTED)))
            {
                nv_printf(NV_DBG_ERRORS,
                    "NVRM: This is a 64-bit BAR mapped above %dGB by the system\n"
                    "NVRM: BIOS or the %s kernel. This PCI I/O region assigned\n"
                    "NVRM: to your NVIDIA device is not supported by the kernel.\n"
                    "NVRM: BAR%d is %dM @ 0x%llx (PCI:%04x:%02x:%02x.%x)\n",
                    (1 << (NV_PCI_MAX_MMIO_BITS_SUPPORTED - 30)),
                    NV_KERNEL_NAME, i,
                    (NV_PCI_RESOURCE_SIZE(pci_dev, i) >> 20),
                    (NvU64)NV_PCI_RESOURCE_START(pci_dev, i),
                    NV_PCI_DOMAIN_NUMBER(pci_dev),
                    NV_PCI_BUS_NUMBER(pci_dev), NV_PCI_SLOT_NUMBER(pci_dev),
                    PCI_FUNC(pci_dev->devfn));
                goto failed;
            }
#endif
            if ((NV_PCI_RESOURCE_FLAGS(pci_dev, i) & PCI_BASE_ADDRESS_MEM_TYPE_64) &&
                (NV_PCI_RESOURCE_FLAGS(pci_dev, i) & PCI_BASE_ADDRESS_MEM_PREFETCH))
            {
                struct pci_dev *bridge = pci_dev->bus->self;
                NvU32 base_upper, limit_upper;

                last_bar_64bit = NV_TRUE;

                if (bridge == NULL)
                    goto next_bar;

                pci_read_config_dword(pci_dev, NVRM_PCICFG_BAR_OFFSET(i) + 4,
                                      &base_upper);
                if (base_upper == 0)
                    goto next_bar;

                pci_read_config_dword(bridge, PCI_PREF_BASE_UPPER32,
                        &base_upper);
                pci_read_config_dword(bridge, PCI_PREF_LIMIT_UPPER32,
                        &limit_upper);

                if ((base_upper != 0) && (limit_upper != 0))
                    goto next_bar;

                nv_printf(NV_DBG_ERRORS,
                    "NVRM: This is a 64-bit BAR mapped above 4GB by the system\n"
                    "NVRM: BIOS or the %s kernel, but the PCI bridge\n"
                    "NVRM: immediately upstream of this GPU does not define\n"
                    "NVRM: a matching prefetchable memory window.\n",
                    NV_KERNEL_NAME);
                nv_printf(NV_DBG_ERRORS,
                    "NVRM: This may be due to a known Linux kernel bug.  Please\n"
                    "NVRM: see the README section on 64-bit BARs for additional\n"
                    "NVRM: information.\n");
                goto failed;
            }

next_bar:
            //
            // If we are here, then we have found a valid BAR -- 32 or 64-bit.
            //
            j++;
            continue;
        }

        //
        // If last_bar_64bit is "true" then, we are looking at the 2nd (upper)
        // half of the 64-bit BAR. This is typically all 0s which looks invalid
        // but it's normal and not a problem and we can ignore it and continue.
        //
        if (last_bar_64bit)
        {
            last_bar_64bit = NV_FALSE;
            continue;
        }

        // Invalid 32 or 64-bit BAR.
        nv_printf(NV_DBG_ERRORS,
            "NVRM: This PCI I/O region assigned to your NVIDIA device is invalid:\n"
            "NVRM: BAR%d is %dM @ 0x%llx (PCI:%04x:%02x:%02x.%x)\n", i,
            (NV_PCI_RESOURCE_SIZE(pci_dev, i) >> 20),
            (NvU64)NV_PCI_RESOURCE_START(pci_dev, i),
            NV_PCI_DOMAIN_NUMBER(pci_dev), NV_PCI_BUS_NUMBER(pci_dev),
            NV_PCI_SLOT_NUMBER(pci_dev), PCI_FUNC(pci_dev->devfn));

        // With GH180 C2C, VF BAR1/2 are disabled and therefore expected to be 0.
        if (j != NV_GPU_BAR_INDEX_REGS)
        {
            nv_printf(NV_DBG_INFO, "NVRM: ignore invalid BAR failure for BAR%d\n", j);
            continue;
        }

        goto failed;
    }

    if (!request_mem_region(NV_PCI_RESOURCE_START(pci_dev, regs_bar_index),
                            NV_PCI_RESOURCE_SIZE(pci_dev, regs_bar_index),
                            nv_device_name))
    {
        nv_printf(NV_DBG_ERRORS,
            "NVRM: request_mem_region failed for %dM @ 0x%llx. This can\n"
            "NVRM: occur when a driver such as rivatv is loaded and claims\n"
            "NVRM: ownership of the device's registers.\n",
            (NV_PCI_RESOURCE_SIZE(pci_dev, regs_bar_index) >> 20),
            (NvU64)NV_PCI_RESOURCE_START(pci_dev, regs_bar_index));
        goto failed;
    }

    if (nv_resize_pcie_bars(pci_dev)) {
        nv_printf(NV_DBG_ERRORS,
            "NVRM: Fatal Error while attempting to resize PCIe BARs.\n");
        goto failed;
    }

    NV_KZALLOC(nvl, sizeof(nv_linux_state_t));
    if (nvl == NULL)
    {
        nv_printf(NV_DBG_ERRORS, "NVRM: failed to allocate memory\n");
        goto err_not_supported;
    }

    nv  = NV_STATE_PTR(nvl);

    pci_set_drvdata(pci_dev, (void *)nvl);

    /* default to 32-bit PCI bus address space */
    pci_dev->dma_mask = 0xffffffffULL;

    nvl->dev               = &pci_dev->dev;
    nvl->pci_dev           = pci_dev;
    nvl->dma_dev.dev       = nvl->dev;

    nv->pci_info.vendor_id = pci_dev->vendor;
    nv->pci_info.device_id = pci_dev->device;
    nv->subsystem_id       = pci_dev->subsystem_device;
    nv->subsystem_vendor   = pci_dev->subsystem_vendor;
    nv->os_state           = (void *) nvl;
    nv->dma_dev            = &nvl->dma_dev;
    nv->pci_info.domain    = NV_PCI_DOMAIN_NUMBER(pci_dev);
    nv->pci_info.bus       = NV_PCI_BUS_NUMBER(pci_dev);
    nv->pci_info.slot      = NV_PCI_SLOT_NUMBER(pci_dev);
    nv->handle             = pci_dev;
    nv->flags             |= flags;

    if (!nv_lock_init_locks(sp, nv))
    {
        goto err_not_supported;
    }

    nvl->all_mappings_revoked = NV_TRUE;
    nvl->safe_to_mmap = NV_TRUE;
    nvl->gpu_wakeup_callback_needed = NV_TRUE;
    INIT_LIST_HEAD(&nvl->open_files);

    for (i = 0, j = 0; i < NVRM_PCICFG_NUM_BARS && j < NV_GPU_NUM_BARS; i++)
    {
        if ((NV_PCI_RESOURCE_VALID(pci_dev, i)) &&
            (NV_PCI_RESOURCE_FLAGS(pci_dev, i) & PCI_BASE_ADDRESS_SPACE)
                == PCI_BASE_ADDRESS_SPACE_MEMORY)
        {
            nv->bars[j].offset = NVRM_PCICFG_BAR_OFFSET(i);
            nv->bars[j].cpu_address = NV_PCI_RESOURCE_START(pci_dev, i);
            nv->bars[j].size = NV_PCI_RESOURCE_SIZE(pci_dev, i);
            j++;
        }
    }
    nv->regs = &nv->bars[NV_GPU_BAR_INDEX_REGS];
    nv->fb   = &nv->bars[NV_GPU_BAR_INDEX_FB];

    nv->interrupt_line = pci_dev->irq;

    NV_ATOMIC_SET(nvl->numa_info.status, NV_IOCTL_NUMA_STATUS_DISABLED);
    nvl->numa_info.node_id = NUMA_NO_NODE;

    nv_init_ibmnpu_info(nv);

    nv_init_coherent_link_info(nv);

#if defined(NVCPU_PPC64LE)
    // Use HW NUMA support as a proxy for ATS support. This is true in the only
    // PPC64LE platform where ATS is currently supported (IBM P9).
    nv_ats_supported &= nv_platform_supports_numa(nvl);
#else
#if defined(NV_PCI_DEV_HAS_ATS_ENABLED)
    nv_ats_supported &= pci_dev->ats_enabled;
#endif
#endif
    if (nv_ats_supported)
    {
        NV_DEV_PRINTF(NV_DBG_INFO, nv, "ATS supported by this GPU!\n");
    }
    else
    {
        NV_DEV_PRINTF(NV_DBG_INFO, nv, "ATS not supported by this GPU. "
                      "Disabling ATS support for all the GPUs in the system!\n");
    }

    pci_set_master(pci_dev);

#if defined(CONFIG_VGA_ARB) && !defined(NVCPU_PPC64LE)
#if defined(VGA_DEFAULT_DEVICE)
#if defined(NV_VGA_TRYGET_PRESENT)
    vga_tryget(VGA_DEFAULT_DEVICE, VGA_RSRC_LEGACY_MASK);
#endif
#endif
    vga_set_legacy_decoding(pci_dev, VGA_RSRC_NONE);
#endif

    status = nv_check_gpu_state(nv);
    if (status == NV_ERR_GPU_IS_LOST)
    {
        NV_DEV_PRINTF(NV_DBG_INFO, nv, "GPU is lost, skipping nv_pci_probe\n");
        goto err_not_supported;
    }

    if ((rm_is_supported_device(sp, nv)) != NV_OK)
        goto err_not_supported;

    if (!rm_init_private_state(sp, nv))
    {
        NV_DEV_PRINTF(NV_DBG_ERRORS, nv, "rm_init_private_state() failed!\n");
        goto err_zero_dev;
    }

    nv->cpu_numa_node_id = dev_to_node(nvl->dev);

    if (nv_linux_init_open_q(nvl) != 0)
    {
        NV_DEV_PRINTF(NV_DBG_ERRORS, nv, "nv_linux_init_open_q() failed!\n");
        goto err_zero_dev;
    }

    nv_printf(NV_DBG_INFO,
              "NVRM: PCI:%04x:%02x:%02x.%x (%04x:%04x): BAR0 @ 0x%llx (%lluMB)\n",
              nv->pci_info.domain, nv->pci_info.bus, nv->pci_info.slot,
              PCI_FUNC(pci_dev->devfn), nv->pci_info.vendor_id, nv->pci_info.device_id,
              nv->regs->cpu_address, (nv->regs->size >> 20));
    nv_printf(NV_DBG_INFO,
              "NVRM: PCI:%04x:%02x:%02x.%x (%04x:%04x): BAR1 @ 0x%llx (%lluMB)\n",
              nv->pci_info.domain, nv->pci_info.bus, nv->pci_info.slot,
              PCI_FUNC(pci_dev->devfn), nv->pci_info.vendor_id, nv->pci_info.device_id,
              nv->fb->cpu_address, (nv->fb->size >> 20));

    num_nv_devices++;

    /*
     * The newly created nvl object is added to the nv_linux_devices global list
     * only after all the initialization operations for that nvl object are
     * completed, so as to protect against simultaneous lookup operations which
     * may discover a partially initialized nvl object in the list
     */
    LOCK_NV_LINUX_DEVICES();

    if (nv_linux_add_device_locked(nvl) != 0)
    {
        UNLOCK_NV_LINUX_DEVICES();
        goto err_add_device;
    }

    UNLOCK_NV_LINUX_DEVICES();

    pm_vt_switch_required(nvl->dev, NV_TRUE);

    nv_init_dynamic_power_management(sp, pci_dev);

    nv_procfs_add_gpu(nvl);

    /* Parse and set any per-GPU registry keys specified. */
    nv_parse_per_device_option_string(sp);

    rm_set_rm_firmware_requested(sp, nv);

#if defined(NV_VGPU_KVM_BUILD)
    if (nvidia_vgpu_vfio_probe(nvl->pci_dev) != NV_OK)
    {
        NV_DEV_PRINTF(NV_DBG_ERRORS, nv, "Failed to register device to vGPU VFIO module");
        goto err_vgpu_kvm;
    }
#endif

    nv_check_and_exclude_gpu(sp, nv);

#if defined(DPM_FLAG_NO_DIRECT_COMPLETE)
    dev_pm_set_driver_flags(nvl->dev, DPM_FLAG_NO_DIRECT_COMPLETE);
#elif defined(DPM_FLAG_NEVER_SKIP)
    dev_pm_set_driver_flags(nvl->dev, DPM_FLAG_NEVER_SKIP);
#endif

    /*
     * Dynamic power management should be enabled as the last step.
     * Kernel runtime power management framework can put the device
     * into the suspended state. Hardware register access should not be done
     * after enabling dynamic power management.
     */
    rm_enable_dynamic_power_management(sp, nv);
    nv_kmem_cache_free_stack(sp);

    return 0;

#if defined(NV_VGPU_KVM_BUILD)
err_vgpu_kvm:
#endif
    nv_procfs_remove_gpu(nvl);
    rm_cleanup_dynamic_power_management(sp, nv);
    pm_vt_switch_unregister(nvl->dev);
    LOCK_NV_LINUX_DEVICES();
    nv_linux_remove_device_locked(nvl);
    UNLOCK_NV_LINUX_DEVICES();
err_add_device:
    nv_linux_stop_open_q(nvl);
err_zero_dev:
    rm_free_private_state(sp, nv);
err_not_supported:
    nv_ats_supported = prev_nv_ats_supported;
    nv_destroy_ibmnpu_info(nv);
    nv_lock_destroy_locks(sp, nv);
    if (nvl != NULL)
    {
        NV_KFREE(nvl, sizeof(nv_linux_state_t));
    }
    release_mem_region(NV_PCI_RESOURCE_START(pci_dev, regs_bar_index),
                       NV_PCI_RESOURCE_SIZE(pci_dev, regs_bar_index));
    NV_PCI_DISABLE_DEVICE(pci_dev);
    pci_set_drvdata(pci_dev, NULL);
failed:
    nv_kmem_cache_free_stack(sp);
    return -1;
}

static void
nv_pci_remove(struct pci_dev *pci_dev)
{
    nv_linux_state_t *nvl = NULL;
    nv_state_t *nv;
    nvidia_stack_t *sp = NULL;
    NvU8 regs_bar_index = nv_bar_index_to_os_bar_index(pci_dev,
                                                       NV_GPU_BAR_INDEX_REGS);

    nv_printf(NV_DBG_SETUP, "NVRM: removing GPU %04x:%02x:%02x.%x\n",
              NV_PCI_DOMAIN_NUMBER(pci_dev), NV_PCI_BUS_NUMBER(pci_dev),
              NV_PCI_SLOT_NUMBER(pci_dev), PCI_FUNC(pci_dev->devfn));

#ifdef NV_PCI_SRIOV_SUPPORT
    if (pci_dev->is_virtfn)
    {
#if defined(NV_VGPU_KVM_BUILD)
        /* Arg 2 == NV_TRUE means that the PCI device should be removed */
        nvidia_vgpu_vfio_remove(pci_dev, NV_TRUE);
#endif /* NV_VGPU_KVM_BUILD */
        return;
    }
#endif /* NV_PCI_SRIOV_SUPPORT */

    if (nv_kmem_cache_alloc_stack(&sp) != 0)
    {
        return;
    }

    nvl = pci_get_drvdata(pci_dev);
    if (!nvl || (nvl->pci_dev != pci_dev))
    {
        nv_kmem_cache_free_stack(sp);
        return;
    }

    nv = NV_STATE_PTR(nvl);

    /*
     * Flush and stop open_q before proceeding with removal to ensure nvl
     * outlives all enqueued work items.
     */
    nv_linux_stop_open_q(nvl);

    LOCK_NV_LINUX_DEVICES();
    down(&nvl->ldata_lock);

    /*
     * Sanity check: A removed device shouldn't have a non-zero usage_count.
     * For eGPU, fall off the bus along with clients active is a valid scenario.
     * Hence skipping the sanity check for eGPU.
     */
    if ((NV_ATOMIC_READ(nvl->usage_count) != 0) && !(nv->is_external_gpu))
    {
        nv_printf(NV_DBG_ERRORS,
                  "NVRM: Attempting to remove device %04x:%02x:%02x.%x with non-zero usage count!\n",
                  NV_PCI_DOMAIN_NUMBER(pci_dev), NV_PCI_BUS_NUMBER(pci_dev),
                  NV_PCI_SLOT_NUMBER(pci_dev), PCI_FUNC(pci_dev->devfn));

        /*
         * We can't return from this function without corrupting state, so we wait for
         * the usage count to go to zero.
         */
        while (NV_ATOMIC_READ(nvl->usage_count) != 0)
        {

            /*
             * While waiting, release the locks so that other threads can make
             * forward progress.
             */
            up(&nvl->ldata_lock);
            UNLOCK_NV_LINUX_DEVICES();

            os_delay(500);

            /* Re-acquire the locks before checking again */
            LOCK_NV_LINUX_DEVICES();
            nvl = pci_get_drvdata(pci_dev);
            if (!nvl)
            {
                /* The device was not found, which should not happen */
                nv_printf(NV_DBG_ERRORS,
                          "NVRM: Failed removal of device %04x:%02x:%02x.%x!\n",
                          NV_PCI_DOMAIN_NUMBER(pci_dev), NV_PCI_BUS_NUMBER(pci_dev),
                          NV_PCI_SLOT_NUMBER(pci_dev), PCI_FUNC(pci_dev->devfn));
                WARN_ON(1);
                goto done;
            }
            nv = NV_STATE_PTR(nvl);
            down(&nvl->ldata_lock);
        }

        nv_printf(NV_DBG_ERRORS,
                  "NVRM: Continuing with GPU removal for device %04x:%02x:%02x.%x\n",
                  NV_PCI_DOMAIN_NUMBER(pci_dev), NV_PCI_BUS_NUMBER(pci_dev),
                  NV_PCI_SLOT_NUMBER(pci_dev), PCI_FUNC(pci_dev->devfn));
    }

    rm_check_for_gpu_surprise_removal(sp, nv);

    nv_linux_remove_device_locked(nvl);

    /* Remove proc entry for this GPU */
    nv_procfs_remove_gpu(nvl);

    rm_cleanup_dynamic_power_management(sp, nv);

    nv->removed = NV_TRUE;

    UNLOCK_NV_LINUX_DEVICES();

    pm_vt_switch_unregister(&pci_dev->dev);

#if defined(NV_VGPU_KVM_BUILD)
    /* Arg 2 == NV_TRUE means that the PCI device should be removed */
    nvidia_vgpu_vfio_remove(pci_dev, NV_TRUE);
#endif

    if ((nv->flags & NV_FLAG_PERSISTENT_SW_STATE) || (nv->flags & NV_FLAG_OPEN))
    {
        nv_acpi_unregister_notifier(nvl);
        if (nv->flags & NV_FLAG_PERSISTENT_SW_STATE)
        {
            rm_disable_gpu_state_persistence(sp, nv);
        }
        nv_shutdown_adapter(sp, nv, nvl);
        nv_dev_free_stacks(nvl);
    }

    if (nvl->sysfs_config_file != NULL)
    {
        filp_close(nvl->sysfs_config_file, NULL);
        nvl->sysfs_config_file = NULL;
    }

    nv_unregister_ibmnpu_devices(nv);
    nv_destroy_ibmnpu_info(nv);

    if (NV_ATOMIC_READ(nvl->usage_count) == 0)
    {
        nv_lock_destroy_locks(sp, nv);
    }

    num_probed_nv_devices--;

    pci_set_drvdata(pci_dev, NULL);

    rm_i2c_remove_adapters(sp, nv);
    rm_free_private_state(sp, nv);
    release_mem_region(NV_PCI_RESOURCE_START(pci_dev, regs_bar_index),
                       NV_PCI_RESOURCE_SIZE(pci_dev, regs_bar_index));

    num_nv_devices--;

    if (NV_ATOMIC_READ(nvl->usage_count) == 0)
    {
        NV_PCI_DISABLE_DEVICE(pci_dev);
        NV_KFREE(nvl, sizeof(nv_linux_state_t));
    }
    else
    {
        up(&nvl->ldata_lock);
    }

    nv_kmem_cache_free_stack(sp);
    return;

done:
    UNLOCK_NV_LINUX_DEVICES();
    nv_kmem_cache_free_stack(sp);
}

static void
nv_pci_shutdown(struct pci_dev *pci_dev)
{
    nv_linux_state_t *nvl = pci_get_drvdata(pci_dev);

    if ((nvl != NULL) && nvl->is_forced_shutdown)
    {
        nvl->is_forced_shutdown = NV_FALSE;
        return;
    }

    if (nvl != NULL)
    {
        nvl->nv_state.is_shutdown = NV_TRUE;
    }

    /* pci_clear_master is not defined for !CONFIG_PCI */
#ifdef CONFIG_PCI
    pci_clear_master(pci_dev);
#endif

    /* SHH HW mandates 1us delay to realise the effects of
     * Bus Mater Enable(BME) disable. Adding 1us delay for
     * all the chips as the delay is not in the data path
     * and not big. Creating HAL for this would be a overkill.
     */
    udelay(1);
}

/*!
 * @brief This function accepts pci information corresponding to a GPU
 * and returns a reference to the nv_linux_state_t corresponding to that GPU.
 *
 * @param[in] domain            Pci domain number for the GPU to be found.
 * @param[in] bus               Pci bus number for the GPU to be found.
 * @param[in] slot              Pci slot number for the GPU to be found.
 * @param[in] function          Pci function number for the GPU to be found.
 *
 * @return Pointer to nv_linux_state_t for the GPU if it is found, or NULL otherwise.
 */
nv_linux_state_t * find_pci(NvU32 domain, NvU8 bus, NvU8 slot, NvU8 function)
{
    nv_linux_state_t *nvl = NULL;

    LOCK_NV_LINUX_DEVICES();

    for (nvl = nv_linux_devices; nvl != NULL; nvl = nvl->next)
    {
        nv_state_t *nv = NV_STATE_PTR(nvl);

        if (nv->pci_info.domain == domain &&
            nv->pci_info.bus == bus &&
            nv->pci_info.slot == slot &&
            nv->pci_info.function == function)
        {
            break;
        }
    }

    UNLOCK_NV_LINUX_DEVICES();
    return nvl;
}

int nvidia_dev_get_pci_info(const NvU8 *uuid, struct pci_dev **pci_dev_out,
    NvU64 *dma_start, NvU64 *dma_limit)
{
    nv_linux_state_t *nvl;

    /* Takes nvl->ldata_lock */
    nvl = find_uuid(uuid);
    if (!nvl)
        return -ENODEV;

    *pci_dev_out = nvl->pci_dev;
    *dma_start = nvl->dma_dev.addressable_range.start;
    *dma_limit = nvl->dma_dev.addressable_range.limit;

    up(&nvl->ldata_lock);

    return 0;
}

NvU8 nv_find_pci_capability(struct pci_dev *pci_dev, NvU8 capability)
{
    u16 status = 0;
    u8  cap_ptr = 0, cap_id = 0xff;

    pci_read_config_word(pci_dev, PCI_STATUS, &status);
    status &= PCI_STATUS_CAP_LIST;
    if (!status)
        return 0;

    switch (pci_dev->hdr_type) {
        case PCI_HEADER_TYPE_NORMAL:
        case PCI_HEADER_TYPE_BRIDGE:
            pci_read_config_byte(pci_dev, PCI_CAPABILITY_LIST, &cap_ptr);
            break;
        default:
            return 0;
    }

    do {
        cap_ptr &= 0xfc;
        pci_read_config_byte(pci_dev, cap_ptr + PCI_CAP_LIST_ID, &cap_id);
        if (cap_id == capability)
            return cap_ptr;
        pci_read_config_byte(pci_dev, cap_ptr + PCI_CAP_LIST_NEXT, &cap_ptr);
    } while (cap_ptr && cap_id != 0xff);

    return 0;
}

static void check_for_bound_driver(struct pci_dev *pci_dev)
{
    if (pci_dev->dev.driver)
    {
        const char *driver_name = pci_dev->dev.driver->name;

        nv_printf(NV_DBG_WARNINGS, "NVRM: GPU %04x:%02x:%02x.%x is already "
            "bound to %s.\n",
            NV_PCI_DOMAIN_NUMBER(pci_dev), NV_PCI_BUS_NUMBER(pci_dev),
            NV_PCI_SLOT_NUMBER(pci_dev), PCI_FUNC(pci_dev->devfn),
            driver_name ? driver_name : "another driver"
        );
    }
}

/* make sure the pci_driver called probe for all of our devices.
 * we've seen cases where rivafb claims the device first and our driver
 * doesn't get called.
 */
int
nv_pci_count_devices(void)
{
    struct pci_dev *pci_dev;
    int count = 0;

    if (NVreg_RegisterPCIDriver == 0)
    {
        return 0;
    }

    pci_dev = pci_get_class(PCI_CLASS_DISPLAY_VGA << 8, NULL);
    while (pci_dev)
    {
        if (rm_is_supported_pci_device(
                PCI_BASE_CLASS_DISPLAY,
                PCI_CLASS_DISPLAY_VGA & 0xFF,
                pci_dev->vendor,
                pci_dev->device,
                pci_dev->subsystem_vendor,
                pci_dev->subsystem_device,
                NV_TRUE /* print_legacy_warning */))
        {
            check_for_bound_driver(pci_dev);
            count++;
        }
        pci_dev = pci_get_class(PCI_CLASS_DISPLAY_VGA << 8, pci_dev);
    }

    pci_dev = pci_get_class(PCI_CLASS_DISPLAY_3D << 8, NULL);
    while (pci_dev)
    {
        if (rm_is_supported_pci_device(
                (pci_dev->class >> 16) & 0xFF,
                (pci_dev->class >> 8) & 0xFF,
                pci_dev->vendor,
                pci_dev->device,
                pci_dev->subsystem_vendor,
                pci_dev->subsystem_device,
                NV_TRUE /* print_legacy_warning */))
        {
            check_for_bound_driver(pci_dev);
            count++;
        }
        pci_dev = pci_get_class(PCI_CLASS_DISPLAY_3D << 8, pci_dev);
    }

    return count;
}

#if defined(NV_PCI_ERROR_RECOVERY)
static pci_ers_result_t
nv_pci_error_detected(
    struct pci_dev *pci_dev,
    nv_pci_channel_state_t error
)
{
    nv_linux_state_t *nvl = pci_get_drvdata(pci_dev);

    if ((nvl == NULL) || (nvl->pci_dev != pci_dev))
    {
        nv_printf(NV_DBG_ERRORS, "NVRM: %s: invalid device!\n", __FUNCTION__);
        return PCI_ERS_RESULT_NONE;
    }

    /*
     * Tell Linux to continue recovery of the device. The kernel will enable
     * MMIO for the GPU and call the mmio_enabled callback.
     */
    return PCI_ERS_RESULT_CAN_RECOVER;
}

static pci_ers_result_t
nv_pci_mmio_enabled(
    struct pci_dev *pci_dev
)
{
    NV_STATUS         status = NV_OK;
    nv_stack_t       *sp = NULL;
    nv_linux_state_t *nvl = pci_get_drvdata(pci_dev);
    nv_state_t       *nv = NULL;

    if ((nvl == NULL) || (nvl->pci_dev != pci_dev))
    {
        nv_printf(NV_DBG_ERRORS, "NVRM: %s: invalid device!\n", __FUNCTION__);
        goto done;
    }

    nv = NV_STATE_PTR(nvl);

    if (nv_kmem_cache_alloc_stack(&sp) != 0)
    {
        nv_printf(NV_DBG_ERRORS, "NVRM: %s: failed to allocate stack!\n",
            __FUNCTION__);
        goto done;
    }

    NV_DEV_PRINTF(NV_DBG_ERRORS, nv, "A fatal error was detected.\n");

    /*
     * MMIO should be re-enabled now. If we still get bad reads, there's
     * likely something wrong with the adapter itself that will require a
     * reset. This should let us know whether the GPU has completely fallen
     * off the bus or just did something the host didn't like.
     */
    status = rm_is_supported_device(sp, nv);
    if (status != NV_OK)
    {
        NV_DEV_PRINTF(NV_DBG_ERRORS, nv,
            "The kernel has enabled MMIO for the device,\n"
            "NVRM: but it still appears unreachable. The device\n"
            "NVRM: will not function properly until it is reset.\n");
    }

    status = rm_log_gpu_crash(sp, nv);
    if (status != NV_OK)
    {
        NV_DEV_PRINTF_STATUS(NV_DBG_ERRORS, nv, status,
                      "Failed to log crash data\n");
        goto done;
    }

done:
    if (sp != NULL)
    {
        nv_kmem_cache_free_stack(sp);
    }

    /*
     * Tell Linux to abandon recovery of the device. The kernel might be able
     * to recover the device, but RM and clients don't yet support that.
     */
    return PCI_ERS_RESULT_DISCONNECT;
}

struct pci_error_handlers nv_pci_error_handlers = {
    .error_detected = nv_pci_error_detected,
    .mmio_enabled   = nv_pci_mmio_enabled,
};
#endif

#if defined(CONFIG_PM)
extern struct dev_pm_ops nv_pm_ops;
#endif

struct pci_driver nv_pci_driver = {
    .name      = MODULE_NAME,
    .id_table  = nv_pci_table,
    .probe     = nv_pci_probe,
    .remove    = nv_pci_remove,
    .shutdown  = nv_pci_shutdown,
#if defined(NV_USE_VFIO_PCI_CORE) && \
  defined(NV_PCI_DRIVER_HAS_DRIVER_MANAGED_DMA)
    .driver_managed_dma = NV_TRUE,
#endif
#if defined(CONFIG_PM)
    .driver.pm = &nv_pm_ops,
#endif
#if defined(NV_PCI_ERROR_RECOVERY)
    .err_handler = &nv_pci_error_handlers,
#endif
};

void nv_pci_unregister_driver(void)
{
    if (NVreg_RegisterPCIDriver == 0)
    {
        return;
    }
    return pci_unregister_driver(&nv_pci_driver);
}

int nv_pci_register_driver(void)
{
    if (NVreg_RegisterPCIDriver == 0)
    {
        return 0;
    }
    return pci_register_driver(&nv_pci_driver);
}<|MERGE_RESOLUTION|>--- conflicted
+++ resolved
@@ -549,28 +549,6 @@
             goto failed;
         }
 
-<<<<<<< HEAD
-        if (pci_dev->dev.bus->iommu_ops == NULL)
-        {
-            nv = NV_STATE_PTR(nvl);
-            if (rm_is_iommu_needed_for_sriov(sp, nv))
-            {
-                nv_printf(NV_DBG_ERRORS, "NVRM: Aborting probe for VF %04x:%02x:%02x.%x "
-                          "since IOMMU is not present on the system.\n",
-                           NV_PCI_DOMAIN_NUMBER(pci_dev), NV_PCI_BUS_NUMBER(pci_dev),
-                           NV_PCI_SLOT_NUMBER(pci_dev), PCI_FUNC(pci_dev->devfn));
-                goto failed;
-            }
-        }
-
-        if (nvidia_vgpu_vfio_probe(pci_dev) != NV_OK)
-        {
-            nv_printf(NV_DBG_ERRORS, "NVRM: Failed to register device to vGPU VFIO module");
-            goto failed;
-        }
-
-=======
->>>>>>> e45d91de
         nv_kmem_cache_free_stack(sp);
         return 0;
 #else
